name: 'Deploy CDF Groups with Datasets, Spaces and RAW DBs scoping'
description: 'Deploy (aka bootstrap) CDF Groups, Data-Sets, Spaces and RAW DBs from a yaml manifest'
inputs:
  # cdf
  cluster:
    description: 'CDF Cluster'
    required: false
    default: 'westeurope-1'
  cdf-project-name:
    description: 'CDF project name'
    required: false
  # cdf idp
  client-id:
    description: 'OAuth2 client ID'
    required: false
  client-secret:
    description: 'OAuth2 client secret'
    required: false
  scopes:
    description: 'List of OAuth2 scopes (space separated)'
    required: false
  token-url:
    description: 'Token url to use for fetching OAuth2 tokens'
    required: false
  audience:
    description: 'OAuth2 audience'
    required: false
  # 'deploy' command parameters
  config_file:
    description: >-
      The path to a yaml file containing Bootstrap Pipeline configuration.
      This is relative to $GITHUB_WORKSPACE,
      which will be the root of the repository when using actions/checkout with default settings.
    required: true
<<<<<<< HEAD
  with_special_groups:
    description: >-
      yes/no string-flag, deprecated and ignored since v3
    required: false
    default: 'no'
  with_raw_capability:
    description: >-
      yes/no string-flag, for creating RAW DBs and 'rawAcl' capability.
    required: false
    default: 'yes'
=======
>>>>>>> c06e9547

runs:
  using: 'docker'
  image: 'Dockerfile'
  image: docker://cognite/function-action:v1-github
  env:
    BOOTSTRAP_TOKEN_URL: ${{ inputs.token-url }}
    BOOTSTRAP_PROJECT: ${{ inputs.cdf-project-name }}
    BOOTSTRAP_CLIENT_ID: ${{ inputs.client-id }}
    BOOTSTRAP_CLIENT_SECRET: ${{ inputs.client-secret }}
    BOOTSTRAP_SCOPES: ${{ inputs.scopes }}
    BOOTSTRAP_AUDIENCE: ${{ inputs.audience }}
    BOOTSTRAP_CLUSTER: "${{ inputs.cluster }}"
  args:
    - "deploy"
    - "${{ inputs.config_file }}"<|MERGE_RESOLUTION|>--- conflicted
+++ resolved
@@ -1,29 +1,29 @@
-name: 'Deploy CDF Groups with Datasets, Spaces and RAW DBs scoping'
-description: 'Deploy (aka bootstrap) CDF Groups, Data-Sets, Spaces and RAW DBs from a yaml manifest'
+name: "Deploy CDF Groups with Datasets, Spaces and RAW DBs scoping"
+description: "Deploy (aka bootstrap) CDF Groups, Data-Sets, Spaces and RAW DBs from a yaml manifest"
 inputs:
   # cdf
   cluster:
-    description: 'CDF Cluster'
+    description: "CDF Cluster"
     required: false
-    default: 'westeurope-1'
+    default: "westeurope-1"
   cdf-project-name:
-    description: 'CDF project name'
+    description: "CDF project name"
     required: false
   # cdf idp
   client-id:
-    description: 'OAuth2 client ID'
+    description: "OAuth2 client ID"
     required: false
   client-secret:
-    description: 'OAuth2 client secret'
+    description: "OAuth2 client secret"
     required: false
   scopes:
-    description: 'List of OAuth2 scopes (space separated)'
+    description: "List of OAuth2 scopes (space separated)"
     required: false
   token-url:
-    description: 'Token url to use for fetching OAuth2 tokens'
+    description: "Token url to use for fetching OAuth2 tokens"
     required: false
   audience:
-    description: 'OAuth2 audience'
+    description: "OAuth2 audience"
     required: false
   # 'deploy' command parameters
   config_file:
@@ -32,24 +32,10 @@
       This is relative to $GITHUB_WORKSPACE,
       which will be the root of the repository when using actions/checkout with default settings.
     required: true
-<<<<<<< HEAD
-  with_special_groups:
-    description: >-
-      yes/no string-flag, deprecated and ignored since v3
-    required: false
-    default: 'no'
-  with_raw_capability:
-    description: >-
-      yes/no string-flag, for creating RAW DBs and 'rawAcl' capability.
-    required: false
-    default: 'yes'
-=======
->>>>>>> c06e9547
 
 runs:
-  using: 'docker'
-  image: 'Dockerfile'
-  image: docker://cognite/function-action:v1-github
+  using: "docker"
+  image: docker://cognite/function-action:v3.0.0-beta.2-github
   env:
     BOOTSTRAP_TOKEN_URL: ${{ inputs.token-url }}
     BOOTSTRAP_PROJECT: ${{ inputs.cdf-project-name }}
