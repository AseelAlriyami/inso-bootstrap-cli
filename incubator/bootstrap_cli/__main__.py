#          888                                          888
#          888                                          888
#          888                                          888
#  .d8888b 88888b.   8888b.  88888b.   .d88b.   .d88b.  888  .d88b.   .d88b.
# d88P"    888 "88b     "88b 888 "88b d88P"88b d8P  Y8b 888 d88""88b d88P"88b
# 888      888  888 .d888888 888  888 888  888 88888888 888 888  888 888  888
# Y88b.    888  888 888  888 888  888 Y88b 888 Y8b.     888 Y88..88P Y88b 888
#  "Y8888P 888  888 "Y888888 888  888  "Y88888  "Y8888  888  "Y88P"   "Y88888
#                                          888                            888
#                                     Y8b d88P                       Y8b d88P
#                                      "Y88P"                         "Y88P"
#
# 210504 mh:
#  * Adding support for minimum groups and project capabilities for read and owner groups
#  * Exception handling for root-groups to avoid duplicate groups and projects capabilities
# 210610 mh:
#  * Adding RAW DBs and datasets for groups {env}:allprojects:{owner/read} and {env}:{group}:allprojects:{owner/read}
#  * Adding functionality for updating dataset details (external id, description, etc) based on the config.yml
# 210910 pa:
#  * extended acl_default_types by labels, relationships, functions
#  * removed labels from acl_admin_types
#  * functions don't have dataset scope
# 211013 pa:
#  * renamed "adfs" to "aad" terminology => aad_mappings
#  * for AAD 'root:client' and 'root:user' can be merged into 'root'
# 211014 pa:
#  * adding new capabilities
#       extractionpipelinesAcl
#       extractionrunsAcl
# 211108 pa:
#  * adding new capabilities
#       entitymatchingAcl
#  * refactor list of acl types which only support "all" scope
#       acl_all_scope_only_types
#  * support "labels" for non admin groups
# 211110 pa:
#  * adding new capabilities
#       sessionsAcl
# 220202 pa:
#  * adding new capabilities
#       typesAcl
# 220216 pa:
#  * adding 'generate_special_groups()' to handle
#    'extractors' and 'transformations' and their 'aad_mappings'
#    * configurable through `deploy --with-special-groups=[yes|no]` parameter
#  * adding new capabilities:
#       transformationsAcl (replacing the need for magic "transformations" CDF group)
# 220404 pa:
#  * v1.4.0 limited datasets for 'owner' that they cannot edit or create datasets
#     * removed `datasets:write` capability
#     * moved that capability to action_dimensions['admin']
# 220405 sd:
#  * v1.5.0 added dry-run mode as global parameter for all commands
# 220405 pa:
#  * v1.6.0
#  * removed 'transformation' acl from 'acl_all_scope_only_types'
#     as it now supports dataset scopes too!
#  * refactor variable names to match the new documentation
#     1. group_types_dimensions > group_bootstrap_hierarchy
#     2. group_type > ns_name (namespace: src, ca, uc)
#     3. group_prefix > node_name (src:001:sap)
# 220406 pa/sd:
#  * v1.7.0
#  * added 'diagram' command which creates a Mermaid (diagram as code) output
# 220406 pa:
#  * v1.7.1
#  * started to use '# fmt:skip' to save intended multiline formatted and indented code
#    from black auto-format
# 220420 pa:
#  * v.1.9.2
#  * fixed Poetry on Windows issues
# 220422 pa:
#  * v1.10.0
#  *  issue #28 possibility to skip creation of RAW DBs
#  * added '--with-raw-capability' parameter for 'deploy' and 'diagram' commands
# 220424 pa:
#  * introduced CommandMode enums to support more detailed BootstrapCore initialization
#  * started with validation-functions ('validate_config_is_cdf_project_in_mappings')
#  * for 'diagram' command
#    - made 'cognite' section optional
#    - added support for parameter '--cdf-project' to explicit diagram a specific CDF Project
#    - Added cdf-project name to diagram "IdP groups for CDF: <>" subgraph title
#    - renamed mermaid properties from 'name/short' to 'id_name/display'
#  * documented config-deploy-example-v2.yml
# 220511 pa: v2.0.0 release :)
# 220728 pa: v2.0.3 release with replacing time.sleep() statements (which could fail to reload CDF resources in time)
#     through active caching of CDF resource changes
#     * the 'self.deployed' is now of type 'CogniteDeployedCache' with support to create, update or delete cache entries
#     Potential problem fixed with DRY-RUN and 'delete' command
#     * enhanced dry-run logging
#     Removed chunks from dataset creation (already covered by SDK)
#    * made the '--debug' flag working, which can now overwrite a INFO level from config-yaml :)
#      solution was to use the root-logger as global '_logging' variable
#      as it is shared with extractor-utils 'LoggingConfig'
# 220826 js: v2.2.0 added two more acls: templateInstances, templateGroups
#        pa: added two more acls: dataModels, dataModelInstances (for FDM), limited to "all" scope access for now
# 221121 jr: added wells capabilities to support WDL access
# 230301 pa: fix regression in lately added 'validate_config_shared_access'
#       which didn't took aggregated-node-levels into account.
#       Like `src:all` or `all` (dependent on your features.aggregated-level-name)
#       2nd fix adding `extractionConfigs` to the list of supported and scoped ACLs
#
# TODO:
#
# 220728 pa:
#   - validation step if all shared groups are covered by config
#   - atm existing datasets (not created by bootstrap) can be referenced too

import logging
from typing import Dict, Optional

import click
from click import Context
from dotenv import load_dotenv

# cli internal
from incubator.bootstrap_cli import __version__
from incubator.bootstrap_cli.app_config import CommandMode, YesNoType
from incubator.bootstrap_cli.app_exceptions import BootstrapConfigError
from incubator.bootstrap_cli.commands.delete import CommandDelete
from incubator.bootstrap_cli.commands.deploy import CommandDeploy
from incubator.bootstrap_cli.commands.diagram import CommandDiagram
from incubator.bootstrap_cli.commands.prepare import CommandPrepare

# share the root-logger, which get's later configured by extractor-utils LoggingConfig too
# that we can switch the logLevel for all logging through the '--debug' cli-flag
<<<<<<< HEAD
# 230126 pa: rename from _logger to logging
logging = logging.getLogger()
=======
_logger = logging.getLogger()

# because within f'' strings no backslash-character is allowed
NEWLINE = "\n"

# capabilities (acl) which only support  scope: {"all":{}}
acl_all_scope_only_types = set(
    [
        "projects",
        "sessions",
        "entitymatching",
        "functions",
        "types",
        "threed",
        "seismic",
        "digitalTwin",
        "geospatial",
        "geospatialCrs",
        "wells",
        # until support for new "externalId" scope mechanism is implemented
        "dataModels",
        "dataModelInstances",
    ]
)
# lookup of non-default actions per capability (acl) and role (owner/read/admin)
action_dimensions = {
    # owner datasets might only need READ and OWNER
    "owner": {  # else ["READ","WRITE"]
        "raw": ["READ", "WRITE", "LIST"],
        "datasets": ["READ", "OWNER"],
        "groups": ["LIST"],
        "projects": ["LIST"],
        "sessions": ["LIST", "CREATE"],
        "threed": ["READ", "CREATE", "UPDATE", "DELETE"],
    },
    "read": {  # else ["READ"]
        "raw": ["READ", "LIST"],
        "groups": ["LIST"],
        "projects": ["LIST"],
        "sessions": ["LIST"],
    },
    "admin": {
        "datasets": ["READ", "WRITE", "OWNER"],
        "groups": ["LIST", "READ", "CREATE", "UPDATE", "DELETE"],
        "projects": ["READ", "UPDATE", "LIST"],
    },
}

#
# GENERIC configurations
# extend when new capability (acl) is available
# check if action_dimensions must be extended with non-default capabilities:
#   which are owner: ["READ","WRITE"]
#   and read: ["READ"])
#
acl_default_types = [
    "assets",
    "dataModels",
    "dataModelInstances",
    "datasets",
    "digitalTwin",
    "entitymatching",
    "events",
    "extractionConfigs",
    "extractionPipelines",
    "extractionRuns",
    "files",
    "functions",
    "geospatial",
    "geospatialCrs",
    "groups",
    "labels",
    "projects",
    "raw",
    "relationships",
    "seismic",
    "sequences",
    "sessions",
    "templateGroups",
    "templateInstances",
    "threed",
    "timeSeries",
    "transformations",
    "types",
    "wells",
]

# give precedence when merging over acl_default_types
acl_admin_types = list(action_dimensions["admin"].keys())


class CacheUpdateMode(str, Enum):
    CREATE = "create"
    UPDATE = "update"
    DELETE = "delete"


class CogniteResourceCache(UserList):
    """Implement own CogniteResourceList class
    To support generic code for Group, DataSet and Database
    Which support simple insert, update or remove (which CogniteResourceList lacks)
    """

    # not all CDF resources support 'id' for selection, so this is the dynamic lookup for
    RESOURCE_SELECTOR_MAPPING = {DataSet: "id", Group: "id", Database: "name"}  # noqa

    def __init__(
        self, RESOURCE: Union[Group, Database, DataSet], resources: Union[CogniteResource, CogniteResourceList]
    ) -> None:
        self.RESOURCE: Union[Group, Database, DataSet] = RESOURCE
        self.SELECTOR_FIELD = CogniteResourceCache.RESOURCE_SELECTOR_MAPPING[RESOURCE]

        _logger.debug(f"Init Resource Cache {RESOURCE=} with SELECTOR_FIELD='{self.SELECTOR_FIELD}'")

        # a) unpack ResourceList to simple list
        # b) is single element, pack it in list
        self.data = [r for r in resources] if isinstance(resources, CogniteResourceList) else [resources]

    def __str__(self) -> str:
        """From CogniteResourceList

        Returns:
            _type_: _description_
        """
        item = utils._time.convert_time_attributes_to_datetime(self.dump())
        return json.dumps(item, default=utils._auxiliary.json_dump_default, indent=4)

    def dump(self, camel_case: bool = False) -> List[Dict[str, Any]]:
        """Dump the instance into a json serializable Python data type.
        Args:
            camel_case (bool): Use camelCase for attribute names. Defaults to False.
        Returns:
            List[Dict[str, Any]]: A list of dicts representing the instance.
        """
        return [resource.dump(camel_case) for resource in self.data]

    def get_names(self) -> List[str]:
        """Convenience function to get list of names

        Returns:
            List[str]: _description_
        """
        return [(resource.name or "") for resource in self.data]

    def select(self, values):
        return [c for c in self.data if getattr(c, self.SELECTOR_FIELD) in values]

    def create(self, resources: Union[CogniteResource, CogniteResourceList, List]) -> None:
        """map 'mode' to internal update function ('_' prefixed)

        Args:
            mode (CacheUpdateMode): _description_
            resources (CogniteResourceList): _description_
        """
        # handle single-element, with CogniteResourceList and List are Iterable
        resources = resources if isinstance(resources, Iterable) else [resources]
        self.data.extend([r for r in resources])

    def delete(self, resources: Union[CogniteResource, CogniteResourceList, List]) -> None:
        """Find existing resource and replace it
        a) delete
        b) call create

        Args:
            resources (CogniteResourceList): _description_
        """
        # handle single-element, with CogniteResourceList and List are Iterable
        resources = resources if isinstance(resources, Iterable) else [resources]

        # delete if exists
        matching_in_cache = self.select(values=[getattr(r, self.SELECTOR_FIELD) for r in resources])
        [self.data.remove(m) for m in matching_in_cache]

    def update(self, resources: Union[CogniteResource, CogniteResourceList, List]) -> None:
        """Find existing resource and replace it
        a) delete
        b) call create

        Args:
            resources (CogniteResourceList): _description_
        """
        # handle single-element, with CogniteResourceList and List are Iterable
        resources = resources if isinstance(resources, Iterable) else [resources]

        # delete if exists
        self.delete(resources)
        # create
        self.create(resources)


class CogniteDeployedCache:
    """Load CDF groups, datasets and RAW DBs as pd.DataFrames
    and store them in 'self.deployed' dictionary.
    """

    def __init__(self, client: CogniteClient, groups_only: bool = False):

        # init
        self.groups: CogniteResourceCache = None
        self.datasets: CogniteResourceCache = None
        self.raw_dbs: CogniteResourceCache = None

        """Load CDF groups, datasets and raw databases as CogniteResourceList
        and store them in 'self.deployed' dictionary.

        Args:
            groups_only (bool, optional): Limit to CDF groups only (used by 'prepare' command). Defaults to False.
        """
        NOLIMIT = -1

        self.client: CogniteClient = client
        self.groups = CogniteResourceCache(RESOURCE=Group, resources=self.client.iam.groups.list(all=True))

        if groups_only:
            #
            # early exit
            #
            self.cache = {"groups": self.groups}
            return

        self.datasets = CogniteResourceCache(RESOURCE=DataSet, resources=self.client.data_sets.list(limit=NOLIMIT))
        self.raw_dbs = CogniteResourceCache(RESOURCE=Database, resources=self.client.raw.databases.list(limit=NOLIMIT))

    def log_counts(self):
        _logger.info(
            f"""Deployed CDF Resource counts:
            RAW Dbs({len(self.raw_dbs.get_names()) if self.raw_dbs else 'n/a with this command'})
            Data Sets({len(self.datasets.get_names()) if self.datasets else 'n/a with this command'})
            CDF Groups({len(self.groups.get_names())})"""
        )


# '''
#  888888b.                     888             888                              .d8888b.
#  888  "88b                    888             888                             d88P  Y88b
#  888  .88P                    888             888                             888    888
#  8888888K.   .d88b.   .d88b.  888888 .d8888b  888888 888d888 8888b.  88888b.  888         .d88b.  888d888 .d88b.
#  888  "Y88b d88""88b d88""88b 888    88K      888    888P"      "88b 888 "88b 888        d88""88b 888P"  d8P  Y8b
#  888    888 888  888 888  888 888    "Y8888b. 888    888    .d888888 888  888 888    888 888  888 888    88888888
#  888   d88P Y88..88P Y88..88P Y88b.       X88 Y88b.  888    888  888 888 d88P Y88b  d88P Y88..88P 888    Y8b.
#  8888888P"   "Y88P"   "Y88P"   "Y888  88888P'  "Y888 888    "Y888888 88888P"   "Y8888P"   "Y88P"  888     "Y8888
#                                                                      888
#                                                                      888
#                                                                      888
# '''

# type-hint for ExtpipesCore instance response
T_BootstrapCore = TypeVar("T_BootstrapCore", bound="BootstrapCore")


class BootstrapCore:

    # CDF group prefix, i.e. "cdf:", to make bootstrap created CDF groups easy recognizable in Fusion
    GROUP_NAME_PREFIX = ""

    # mandatory for hierarchical-namespace
    AGGREGATED_LEVEL_NAME = ""

    # rawdbs creation support additional variants, for special purposes (like saving statestores)
    # - default-suffix is ':rawdb' with no variant-suffix (represented by "")
    # - additional variant-suffixes can be added like this ["", ":state"]
    RAW_VARIANTS = [""]

    def __init__(self, configpath: str, command: CommandMode, debug: bool):
        if command == CommandMode.DELETE:
            self.config: BootstrapDeleteConfig = BootstrapDeleteConfig.from_yaml(configpath)
            self.delete_or_deprecate: Dict[str, Any] = self.config.delete_or_deprecate
            if not self.config.cognite:
                BootstrapConfigError("'cognite' section required in configuration")
        elif command in (CommandMode.DEPLOY, CommandMode.DIAGRAM, CommandMode.PREPARE):

            self.config: BootstrapDeployConfig = BootstrapDeployConfig.from_yaml(configpath)
            self.bootstrap_config: BootstrapDeployConfig = self.config.bootstrap
            self.idp_cdf_mappings = self.bootstrap_config.idp_cdf_mappings

            # CogniteClient is optional for diagram
            if command != CommandMode.DIAGRAM:
                # mandatory section
                if not self.config.cognite:
                    BootstrapConfigError("'cognite' section required in configuration")

            #
            # load 'bootstrap.features'
            #
            # unpack and process features
            features = self.bootstrap_config.features

            # [OPTIONAL] default: False
            self.with_special_groups: bool = features.with_special_groups
            # [OPTIONAL] default: True
            self.with_raw_capability: bool = features.with_raw_capability

            # [OPTIONAL] default: "allprojects"
            BootstrapCore.AGGREGATED_LEVEL_NAME = features.aggregated_level_name
            # [OPTIONAL] default: "cdf:"
            # support for '' empty string
            BootstrapCore.GROUP_NAME_PREFIX = f"{features.group_prefix}:" if features.group_prefix else ""
            # [OPTIONAL] default: "dataset"
            # support for '' empty string
            BootstrapCore.DATASET_SUFFIX = f":{features.dataset_suffix}" if features.dataset_suffix else ""
            # [OPTIONAL] default: "rawdb"
            # support for '' empty string
            BootstrapCore.RAW_SUFFIX = f":{features.rawdb_suffix}" if features.rawdb_suffix else ""
            # [OPTIONAL] default: ["", ":"state"]
            BootstrapCore.RAW_VARIANTS = [""] + [f":{suffix}" for suffix in features.rawdb_additional_variants]

        # migrating to CogniteDeployedCache
        # self.deployed: Dict[str, Any] = {}
        self.deployed: CogniteDeployedCache = None
        self.all_scope_ctx: Dict[str, Any] = {}
        self.is_dry_run: bool = False
        self.client: CogniteClient = None
        self.cdf_project = None

        # TODO: support 'logger' section optional, provide default config for logger with console only
        #
        # Logger initialisation
        #
        # make sure the optional folders in logger.file.path exists
        # to avoid: FileNotFoundError: [Errno 2] No such file or directory: '/github/workspace/logs/test-deploy.log'
        if self.config.logger.file:
            (Path.cwd() / self.config.logger.file.path).parent.mkdir(parents=True, exist_ok=True)
        self.config.logger.setup_logging()
        if debug:
            # SO: https://stackoverflow.com/a/57672742/1104502
            # how to change the log-level of the registered handlers

            # 1. change the root-logger (global variable)
            _logger.setLevel(logging.DEBUG)
            [
                # 2. change for each handler
                handler.setLevel(logging.DEBUG)
                for handler in _logger.handlers
                if isinstance(handler, type(logging.StreamHandler()))
            ]
            _logger.debug("Debug logging enabled")

        _logger.info(f"Starting CDF Bootstrap configuration for command: <{command}>")

        # debug new features
        if getattr(self, "bootstrap_config", False):
            # TODO: not available for 'delete' but there must be a smarter solution
            _logger.debug(
                "Features from yaml-config or defaults (can be overridden by cli-parameters!): "
                f"{self.bootstrap_config.features=}"
            )

        #
        # Cognite initialisation (optional for 'diagram')
        #
        if self.config.cognite:
            self.client: CogniteClient = self.config.cognite.get_cognite_client(  # noqa
                client_name="inso-bootstrap-cli", token_custom_args=self.config.token_custom_args
            )
            self.cdf_project = self.client.config.project
            _logger.info(f"Successful connection to CDF client to project: '{self.cdf_project}'")

            # load CDF group, dataset, rawdb config
            if command in (CommandMode.PREPARE, CommandMode.DEPLOY, CommandMode.DELETE):
                self.deployed = CogniteDeployedCache(self.client, groups_only=(command == CommandMode.PREPARE))
                self.deployed.log_counts()

    @staticmethod
    def acl_template(actions, scope):
        return {"actions": actions, "scope": scope}

    @staticmethod
    def get_allprojects_name_template(ns_name=None):
        return f"{ns_name}:{BootstrapCore.AGGREGATED_LEVEL_NAME}" if ns_name else BootstrapCore.AGGREGATED_LEVEL_NAME

    @staticmethod
    def get_dataset_name_template():
        return "{node_name}" + BootstrapCore.DATASET_SUFFIX

    @staticmethod
    def get_raw_dbs_name_template():
        return "{node_name}" + BootstrapCore.RAW_SUFFIX + "{raw_variant}"

    @staticmethod
    def get_timestamp():
        return datetime.now().strftime("%Y-%m-%d %H:%M:%S")

    def validate_config_length_limits(self):
        """
        Validate features in config
        """

        #
        # CHECK 1 (availability)
        #
        if not self.AGGREGATED_LEVEL_NAME:
            raise BootstrapValidationError(
                "Features validation error: 'features.aggregated-level-name' is required, "
                f"but provided as <{self.AGGREGATED_LEVEL_NAME}>"
            )

        #
        # CHECK 2 (length limits)
        #
        # TODO: GROUP_NAME_LENGTH_LIMIT = ??
        RAWDB_NAME_LENGTH_LIMIT = 32
        DATASET_NAME_LENGTH_LIMIT = 50
        DATASET_EXTERNALID_LENGTH_LIMIT = 255

        # create all required scopes to check name lengths
        all_scopes = {
            # generate_target_raw_dbs -> returns a Set[str]
            "raw": self.generate_target_raw_dbs(),  # all raw_dbs
            # generate_target_datasets -> returns a Dict[str, Any]
            "datasets": self.generate_target_datasets(),  # all datasets
        }

        errors = []
        if self.with_raw_capability:
            errors.extend(
                [
                    ("RAW DB", rawdb_name, len(rawdb_name), RAWDB_NAME_LENGTH_LIMIT)
                    for rawdb_name in all_scopes["raw"]
                    if len(rawdb_name) > RAWDB_NAME_LENGTH_LIMIT
                ]
            )
        errors.extend(
            [
                ("DATA SET name", dataset_name, len(dataset_name), DATASET_NAME_LENGTH_LIMIT)
                for dataset_name, dataset_details in all_scopes["datasets"].items()
                if len(dataset_name) > DATASET_NAME_LENGTH_LIMIT
            ]
        )
        errors.extend(
            [
                (
                    "DATA SET external_id",
                    dataset_details["external_id"],
                    len(dataset_name),
                    DATASET_EXTERNALID_LENGTH_LIMIT,
                )
                for dataset_name, dataset_details in all_scopes["datasets"].items()
                if len(dataset_details["external_id"]) > DATASET_EXTERNALID_LENGTH_LIMIT
            ]
        )

        if errors:
            raise BootstrapValidationError(
                "Features validation error(s):\n"
                # RAW DB src:002:weather:rawdbiswaytoolongtofit : len(38) > 32
                f"""{NEWLINE.join(
                    [
                        f'{scope_type} {scope_error} : len({scope_length}) > {max_length}'
                        for (scope_type, scope_error, scope_length, max_length) in errors
                    ])}"""
            )

        # return self for chaining
        return self

    def validate_config_shared_access(self):
        """Check shared-access configuration, that all node-names exist

        Returns:
            self: allows validation chaining
        """
        errors = []

        # collect all explicit node-names
        ns_node_names = [ns_node.node_name for ns in self.bootstrap_config.namespaces for ns_node in ns.ns_nodes]

        # add aggregated node-names (using AGGREGATED_LEVEL_NAME)
        ns_node_names.extend(
            [BootstrapCore.get_allprojects_name_template()]  # top-level
            + [
                BootstrapCore.get_allprojects_name_template(ns_name=ns.ns_name)  # ns-level
                for ns in self.bootstrap_config.namespaces
            ]
        )

        _logger.debug(f"{ns_node_names=}")

        # check for each node-name if a shared-access exists
        for node_name in ns_node_names:
            if shared_access := self.get_ns_node_shared_access_by_name(node_name):
                errors.extend(
                    [
                        # collect node | role | invalid shared-access node-name
                        (node_name, role, shared_node.node_name)
                        for role in ["owner", "read"]
                        for shared_node in getattr(shared_access, role)
                        if shared_node.node_name not in ns_node_names
                    ]
                )

        if errors:
            raise BootstrapValidationError(
                "Shared Access validation error(s):\n"
                # RAW DB src:002:weather:rawdbiswaytoolongtofit : len(38) > 32
                f"""{NEWLINE.join(
                    [
                        f'{i+1}. Non existent node-name reference "{invalid_shared_access_node_name}" found'
                        f' in "{node_name}".shared-access.{role}'
                        for i, (node_name, role, invalid_shared_access_node_name) in enumerate(errors)
                    ])}"""
            )

        return self

    def validate_config_is_cdf_project_in_mappings(self):

        # check if mapping exists for configured cdf-project
        is_cdf_project_in_mappings = self.cdf_project in [mapping.cdf_project for mapping in self.idp_cdf_mappings]
        if not is_cdf_project_in_mappings:
            _logger.warning(f"No 'idp-cdf-mapping' found for CDF Project <{self.cdf_project}>")
            # log or raise?
            # raise ValueError(f'No mapping for CDF project {self.cdf_project}')

        # return self for chaining
        return self

    def generate_default_action(self, action, acl_type):
        return action_dimensions[action].get(acl_type, ["READ", "WRITE"] if action == "owner" else ["READ"])

    def generate_admin_action(self, acl_admin_type):
        return action_dimensions["admin"][acl_admin_type]

    def get_ns_node_shared_access_by_name(self, node_name) -> SharedAccess:
        for ns in self.bootstrap_config.namespaces:
            for ns_node in ns.ns_nodes:
                if node_name == ns_node.node_name:
                    return ns_node.shared_access
        return SharedAccess([], [])

    def get_group_raw_dbs_groupedby_action(self, action, ns_name, node_name=None):
        raw_db_names: Dict[str, Any] = {"owner": [], "read": []}
        if node_name:
            raw_db_names[action].extend(
                # the dataset which belongs directly to this node_name
                [
                    self.get_raw_dbs_name_template().format(node_name=node_name, raw_variant=raw_variant)
                    for raw_variant in BootstrapCore.RAW_VARIANTS
                ]
            )

            # for owner groups add "shared_owner_access" raw_dbs too
            if action == "owner":
                raw_db_names["owner"].extend(
                    [
                        self.get_raw_dbs_name_template().format(
                            node_name=shared_node.node_name, raw_variant=raw_variant
                        )
                        # find the group_config which matches the name,
                        # and check the "shared_access" groups list (else [])
                        for shared_node in self.get_ns_node_shared_access_by_name(node_name).owner
                        for raw_variant in BootstrapCore.RAW_VARIANTS
                    ]
                )
                raw_db_names["read"].extend(
                    [
                        self.get_raw_dbs_name_template().format(
                            node_name=shared_node.node_name, raw_variant=raw_variant
                        )
                        # find the group_config which matches the name,
                        # and check the "shared_access" groups list (else [])
                        for shared_node in self.get_ns_node_shared_access_by_name(node_name).read
                        for raw_variant in BootstrapCore.RAW_VARIANTS
                    ]
                )

        else:  # handling the {ns_name}:{BootstrapCore.AGGREGATED_GROUP_NAME}
            raw_db_names[action].extend(
                [
                    self.get_raw_dbs_name_template().format(node_name=ns_node.node_name, raw_variant=raw_variant)
                    for ns in self.bootstrap_config.namespaces
                    if ns.ns_name == ns_name
                    for ns_node in ns.ns_nodes
                    for raw_variant in BootstrapCore.RAW_VARIANTS
                ]
                # adding the {ns_name}:{BootstrapCore.AGGREGATED_GROUP_NAME} rawdbs
                + [  # noqa
                    self.get_raw_dbs_name_template().format(
                        node_name=self.get_allprojects_name_template(ns_name=ns_name), raw_variant=raw_variant
                    )
                    for raw_variant in BootstrapCore.RAW_VARIANTS
                ]
            )
            # only owner-groups support "shared_access" rawdbs
            if action == "owner":
                raw_db_names["owner"].extend(
                    [
                        self.get_raw_dbs_name_template().format(
                            node_name=shared_access_node.node_name, raw_variant=raw_variant
                        )
                        # and check the "shared_access" groups list (else [])
                        for ns in self.bootstrap_config.namespaces
                        if ns.ns_name == ns_name
                        for ns_node in ns.ns_nodes
                        for shared_access_node in ns_node.shared_access.owner
                        for raw_variant in BootstrapCore.RAW_VARIANTS
                    ]
                )
                raw_db_names["read"].extend(
                    [
                        self.get_raw_dbs_name_template().format(
                            node_name=shared_access_node.node_name, raw_variant=raw_variant
                        )
                        # and check the "shared_access" groups list (else [])
                        for ns in self.bootstrap_config.namespaces
                        if ns.ns_name == ns_name
                        for ns_node in ns.ns_nodes
                        for shared_access_node in ns_node.shared_access.read
                        for raw_variant in BootstrapCore.RAW_VARIANTS
                    ]
                )

        # returns clear names grouped by action
        return raw_db_names

    def get_group_datasets_groupedby_action(self, action, ns_name, node_name=None):
        dataset_names: Dict[str, Any] = {"owner": [], "read": []}
        # for example fac:001:wasit, uc:002:meg, etc.
        if node_name:
            dataset_names[action].extend(
                # the dataset which belongs directly to this node_name
                [self.get_dataset_name_template().format(node_name=node_name)]
            )

            # for owner groups add "shared_access" datasets too
            if action == "owner":
                dataset_names["owner"].extend(
                    [
                        self.get_dataset_name_template().format(node_name=shared_node.node_name)
                        # find the group_config which matches the id,
                        # and check the "shared_access" groups list (else [])
                        for shared_node in self.get_ns_node_shared_access_by_name(node_name).owner
                    ]
                )
                dataset_names["read"].extend(
                    [
                        self.get_dataset_name_template().format(node_name=shared_node.node_name)
                        # find the group_config which matches the id,
                        # and check the "shared_access" groups list (else [])
                        for shared_node in self.get_ns_node_shared_access_by_name(node_name).read
                    ]
                )
        # for example src, fac, uc, ca
        else:  # handling the {ns_name}:{BootstrapCore.AGGREGATED_GROUP_NAME}
            dataset_names[action].extend(
                [
                    # all datasets for each of the nodes of the given namespace
                    self.get_dataset_name_template().format(node_name=ns_node.node_name)
                    for ns in self.bootstrap_config.namespaces
                    if ns.ns_name == ns_name
                    for ns_node in ns.ns_nodes
                ]
                # adding the {ns_name}:{BootstrapCore.AGGREGATED_GROUP_NAME} dataset
                + [  # noqa
                    self.get_dataset_name_template().format(
                        node_name=self.get_allprojects_name_template(ns_name=ns_name)
                    )
                ]
            )
            # only owner-groups support "shared_access" datasets
            if action == "owner":
                dataset_names["owner"].extend(
                    [
                        self.get_dataset_name_template().format(node_name=shared_access_node.node_name)
                        # and check the "shared_access" groups list (else [])
                        for ns in self.bootstrap_config.namespaces
                        if ns.ns_name == ns_name
                        for ns_node in ns.ns_nodes
                        for shared_access_node in ns_node.shared_access.owner
                    ]
                )
                dataset_names["read"].extend(
                    [
                        self.get_dataset_name_template().format(node_name=shared_access_node.node_name)
                        # and check the "shared_access" groups list (else [])
                        for ns in self.bootstrap_config.namespaces
                        if ns.ns_name == ns_name
                        for ns_node in ns.ns_nodes
                        for shared_access_node in ns_node.shared_access.read
                    ]
                )

        # returns clear names
        return dataset_names

    def dataset_names_to_ids(self, dataset_names):
        return [
            # get id for all dataset names
            ds.id
            for ds in self.deployed.datasets
            if ds.name in dataset_names
        ]

    def get_scope_ctx_groupedby_action(self, action, ns_name, node_name=None):
        ds_by_action = self.get_group_datasets_groupedby_action(action, ns_name, node_name)
        rawdbs_by_action = self.get_group_raw_dbs_groupedby_action(action, ns_name, node_name)
        return {
            action: {"raw": rawdbs_by_action[action], "datasets": ds_by_action[action]}
            for action in ["owner", "read"]
        }  # fmt: skip

    def generate_scope(self, acl_type, scope_ctx):
        if acl_type == "raw":
            # { "tableScope": { "dbsToTables": { "foo:db": {}, "bar:db": {} } }
            return {"tableScope": {"dbsToTables": {raw: {} for raw in scope_ctx["raw"]}}}
        elif acl_type == "datasets":
            # { "idScope": { "ids": [ 2695894113527579, 4254268848874387 ] } }
            return {"idScope": {"ids": self.dataset_names_to_ids(scope_ctx["datasets"])}}
        # adding minimum projects and groups scopes for non-root groups
        # TODO: adding documentation link
        elif acl_type in acl_all_scope_only_types:
            return {"all": {}}
        elif acl_type == "groups":
            return {"currentuserscope": {}}
        else:  # like 'assets', 'events', 'files', 'sequences', 'timeSeries', ..
            # { "datasetScope": { "ids": [ 2695894113527579, 4254268848874387 ] } }
            return {"datasetScope": {"ids": self.dataset_names_to_ids(scope_ctx["datasets"])}}

    def generate_group_name_and_capabilities(
        self, action: str = None, ns_name: str = None, node_name: str = None, root_account: str = None
    ) -> Tuple[str, List[Dict[str, Any]]]:
        """Create the group-name and its capabilities.
        The function supports following levels expressed by parameter combinations:
        - core: {action} + {ns_name} + {node_name}
        - namespace: {action} + {ns_name}
        - top-level: {action}
        - root: {root_account}

        Args:
            action (str, optional):
                One of the action_dimensions ["read", "owner"].
                Defaults to None.
            ns_name (str, optional):
                Namespace like "src" or "uc".
                Defaults to None.
            node_name (str, optional):
                Core group like "src:001:sap" or "uc:003:demand".
                Defaults to None.
            root_account (str, optional):
                Name of the root-account.
                Defaults to None.

        Returns:
            Tuple[str, List[Dict[str, Any]]]: group-name and list of capabilities
        """

        capabilities = []

        # detail level like cdf:src:001:public:read
        if action and ns_name and node_name:
            # group for each dedicated group-core id
            group_name_full_qualified = f"{BootstrapCore.GROUP_NAME_PREFIX}{node_name}:{action}"

            [
                capabilities.append(  # type: ignore
                    {
                        f"{acl_type}Acl": self.acl_template(
                            # check for acl specific owner actions, else default
                            actions=self.generate_default_action(shared_action, acl_type),
                            scope=self.generate_scope(acl_type, scope_ctx),
                        )
                    }
                )
                for acl_type in acl_default_types
                for shared_action, scope_ctx in self.get_scope_ctx_groupedby_action(action, ns_name, node_name).items()
                # don't create empty scopes
                # enough to check one as they have both same length, but that's more explicit
                if scope_ctx["raw"] and scope_ctx["datasets"]
            ]

        # group-type level like cdf:src:all:read
        elif action and ns_name:
            # 'all' groups on group-type level
            # (access to all datasets/ raw-dbs which belong to this group-type)
            group_name_full_qualified = (
                f"{BootstrapCore.GROUP_NAME_PREFIX}{ns_name}:{BootstrapCore.AGGREGATED_LEVEL_NAME}:{action}"
            )

            [
                capabilities.append(  # type: ignore
                    {
                        f"{acl_type}Acl": self.acl_template(
                            # check for acl specific owner actions, else default
                            actions=self.generate_default_action(shared_action, acl_type),
                            scope=self.generate_scope(acl_type, scope_ctx),
                        )
                    }
                )
                for acl_type in acl_default_types
                for shared_action, scope_ctx in self.get_scope_ctx_groupedby_action(action, ns_name).items()
                # don't create empty scopes
                # enough to check one as they have both same length, but that's more explicit
                if scope_ctx["raw"] and scope_ctx["datasets"]
            ]

        # top level like cdf:all:read
        elif action:
            # 'all' groups on action level (no limits to datasets or raw-dbs)
            group_name_full_qualified = (
                f"{BootstrapCore.GROUP_NAME_PREFIX}{BootstrapCore.AGGREGATED_LEVEL_NAME}:{action}"
            )

            [
                capabilities.append(  # type: ignore
                    {
                        f"{acl_type}Acl": self.acl_template(
                            # check for acl specific owner actions, else default
                            actions=self.generate_default_action(action, acl_type),
                            # scope = { "all": {} }
                            # create scope for all raw_dbs and datasets
                            scope=self.generate_scope(acl_type, self.all_scope_ctx),
                        )
                    }
                )
                for acl_type in acl_default_types
            ]

        # root level like cdf:root
        elif root_account:  # no parameters
            # all (no limits)
            group_name_full_qualified = f"{BootstrapCore.GROUP_NAME_PREFIX}{root_account}"
            # all default ACLs
            [
                capabilities.append(  # type: ignore
                    {
                        f"{acl_type}Acl": self.acl_template(
                            # check for acl specific owner actions, else default
                            actions=self.generate_default_action("owner", acl_type),
                            scope={"all": {}},
                        )
                    }
                )
                # skipping admin types from default types to avoid duplicates
                for acl_type in (set(acl_default_types) - set(acl_admin_types))
            ]
            # plus admin ACLs
            [
                capabilities.append(  # type: ignore
                    {
                        f"{acl_admin_type}Acl": self.acl_template(
                            # check for acl specific owner actions, else default
                            actions=self.generate_admin_action(acl_admin_type),
                            scope={"all": {}},
                        )
                    }
                )
                for acl_admin_type in acl_admin_types
            ]
        return group_name_full_qualified, capabilities

    def get_group_ids_by_name(self, group_name: str) -> List[int]:
        """Lookup if CDF group name exists (could be more than one!)
        and return list of all CDF group IDs

        Args:
            group_name (str): CDF group name to check

        Returns:
            List[int]: of CDF group IDs
        """
        return [g.id for g in self.deployed.groups if g.name == group_name]

    def create_group(
        self,
        group_name: str,
        group_capabilities: Dict[str, Any] = None,
        idp_mapping: Tuple[str] = None,
    ) -> Group:
        """Creating a CDF group
        - with upsert support the same way Fusion updates CDF groups
          if a group with the same name exists:
              1. a new group with the same name will be created
              2. then the old group will be deleted (by its 'id')
        - with support of explicit given aad-mapping or internal lookup from config

        Args:
            group_name (str): name of the CDF group (always prefixed with GROUP_NAME_PREFIX)
            group_capabilities (List[Dict[str, Any]], optional): Defining the CDF group capabilities.
            aad_mapping (Tuple[str, str], optional):
                Tuple of ({AAD SourceID}, {AAD SourceName})
                to link the CDF group to

        Returns:
            Group: the new created CDF group
        """

        idp_source_id, idp_source_name = None, None
        if idp_mapping:
            # explicit given
            # TODO: change from tuple to dataclass
            if len(idp_mapping) != 2:
                raise ValueError(f"Expected a tuple of length 2, got {idp_mapping=} instead")
            idp_source_id, idp_source_name = idp_mapping
        else:
            # check lookup from provided config
            mapping = self.bootstrap_config.get_idp_cdf_mapping_for_group(
                cdf_project=self.cdf_project, cdf_group=group_name
            )
            # unpack
            idp_source_id, idp_source_name = mapping.idp_source_id, mapping.idp_source_name

        # check if group already exists, if yes it will be deleted after a new one is created
        old_group_ids = self.get_group_ids_by_name(group_name)

        new_group = Group(name=group_name, capabilities=group_capabilities)
        if idp_source_id:
            # inject (both will be pushed through the API call!)
            new_group.source_id = idp_source_id  # 'S-314159-1234'
            new_group.source = idp_source_name  # type: ignore

        # print(f"group_create_object:<{group_create_object}>")
        # overwrite new_group as it now contains id too
        if self.is_dry_run:
            _logger.info(f"Dry run - Creating group with name: <{new_group.name}>")
            _logger.debug(f"Dry run - Creating group details: <{new_group}>")
        else:
            new_group: Union[Group, GroupList] = self.client.iam.groups.create(new_group)
            self.deployed.groups.create(resources=new_group)
            _logger.info(f"  {new_group.name} ({new_group.id}) [idp source: {new_group.source_id}]")

        # if the group name existed before, delete those groups now
        # same upsert approach Fusion is using to update a CDF group: create new with changes => then delete old one
        if old_group_ids:
            if self.is_dry_run:
                _logger.info(f"Dry run - Deleting groups with ids: <{old_group_ids}>")
            else:
                self.client.iam.groups.delete(old_group_ids)
                self.deployed.groups.delete(resources=self.deployed.groups.select(values=old_group_ids))

        return new_group

    def process_group(
        self, action: str = None, ns_name: str = None, node_name: str = None, root_account: str = None
    ) -> Group:
        # to avoid complex upsert logic, all groups will be recreated and then the old ones deleted

        # to be merged with existing code
        # print(f"=== START: action<{action}> | ns_name<{ns_name}> | node_name<{node_name}> ===")

        group_name, group_capabilities = self.generate_group_name_and_capabilities(
            action, ns_name, node_name, root_account
        )

        group: Group = self.create_group(group_name, group_capabilities)
        return group

    def generate_target_datasets(self) -> Dict[str, Any]:
        # list of all targets: autogenerated dataset names
        target_datasets = {
            # dictionary generator
            # dataset_name : {Optional[dataset_description], Optional[dataset_metadata], ..}
            # key:
            (fq_ns_name := self.get_dataset_name_template().format(node_name=ns_node.node_name)):
            # value
            {
                "description": ns_node.description,
                "metadata": ns_node.metadata,
                # if not explicit provided, same template as name
                "external_id": ns_node.external_id or fq_ns_name,
            }
            for ns in self.bootstrap_config.namespaces
            for ns_node in ns.ns_nodes
        }

        # update target datasets to include 'allproject' and '{ns_name}:{BootstrapCore.AGGREGATED_GROUP_NAME}' datasets
        target_datasets.update(
            {  # dictionary generator
                # key:
                self.get_dataset_name_template().format(
                    node_name=f"{ns_name}:{BootstrapCore.AGGREGATED_LEVEL_NAME}"
                    if ns_name
                    else BootstrapCore.AGGREGATED_LEVEL_NAME
                ):
                # value
                {
                    "description": f"Dataset for '{BootstrapCore.AGGREGATED_LEVEL_NAME}' Owner groups",
                    # "metadata": "",
                    "external_id": f"{ns_name}:{BootstrapCore.AGGREGATED_LEVEL_NAME}"
                    if ns_name
                    else BootstrapCore.AGGREGATED_LEVEL_NAME,
                }
                # creating 'all' at group type level + top-level
                for ns_name in list([ns.ns_name for ns in self.bootstrap_config.namespaces]) + [""]
            }
        )

        return target_datasets

    def generate_missing_datasets(self) -> Tuple[List[str], List[str]]:
        target_datasets = self.generate_target_datasets()

        # which targets are not already deployed?
        missing_datasets = {
            name: payload for name, payload in target_datasets.items() if name not in self.deployed.datasets.get_names()
        }

        if missing_datasets:
            # create all datasets which are not already deployed
            # https://docs.cognite.com/api/v1/#operation/createDataSets
            datasets_to_be_created = [
                DataSet(
                    name=name,
                    description=payload.get("description"),
                    external_id=payload.get("external_id"),
                    metadata=payload.get("metadata"),
                    write_protected=True,
                )
                for name, payload in missing_datasets.items()
            ]
            if self.is_dry_run:
                _logger.info(f"Dry run - Creating missing datasets: {[name for name in missing_datasets]}")
                _logger.debug(f"Dry run - Creating missing datasets (details): <{datasets_to_be_created}>")
            else:
                created_datasets: Union[DataSet, DataSetList] = self.client.data_sets.create(datasets_to_be_created)
                self.deployed.datasets.create(resources=created_datasets)

        # which targets are already deployed?
        existing_datasets = {
            # dictionary generator
            # key:
            ds.name:
            # value
            # Merge dataset 'id' from CDF with dataset arguments from config.yml
            dict(id=ds.id, **target_datasets[ds.name])
            for ds in self.deployed.datasets
            if ds.name in target_datasets.keys()
        }

        if existing_datasets:
            # update datasets which are already deployed
            # https://docs.cognite.com/api/v1/#operation/createDataSets
            datasets_to_be_updated = [
                DataSetUpdate(id=dataset["id"])
                .name.set(name)
                .description.set(dataset.get("description"))
                .external_id.set(dataset.get("external_id"))
                .metadata.set(dataset.get("metadata"))
                for name, dataset in existing_datasets.items()
            ]
            if self.is_dry_run:
                # cannot get easy the ds.name out of a DataSetUpdate object > using existing_datasets for logging
                _logger.info(f"Dry run - Updating existing datasets: {[name for name in existing_datasets]}")
                # dump of DataSetUpdate object
                _logger.debug(f"Dry run - Updating existing datasets (details): <{datasets_to_be_updated}>")
            else:
                updated_datasets: Union[DataSet, DataSetList] = self.client.data_sets.update(datasets_to_be_updated)
                self.deployed.datasets.update(resources=updated_datasets)

        return list(target_datasets.keys()), list(missing_datasets.keys())

    def generate_target_raw_dbs(self) -> Set[str]:
        # list of all targets: autogenerated raw_db names
        target_raw_db_names = set(
            [
                self.get_raw_dbs_name_template().format(node_name=ns_node.node_name, raw_variant=raw_variant)
                for ns in self.bootstrap_config.namespaces
                for ns_node in ns.ns_nodes
                for raw_variant in BootstrapCore.RAW_VARIANTS
            ]
        )
        target_raw_db_names.update(
            # add RAW DBs for 'all' users
            [
                self.get_raw_dbs_name_template().format(
                    node_name=f"{ns_name}:{BootstrapCore.AGGREGATED_LEVEL_NAME}"
                    if ns_name
                    else BootstrapCore.AGGREGATED_LEVEL_NAME,
                    raw_variant=raw_variant,
                )
                # creating allprojects at group type level + top-level
                for ns_name in list([ns.ns_name for ns in self.bootstrap_config.namespaces]) + [""]
                for raw_variant in BootstrapCore.RAW_VARIANTS
            ]
        )

        return target_raw_db_names

    def generate_missing_raw_dbs(self) -> Tuple[List[str], List[str]]:
        target_raw_db_names = self.generate_target_raw_dbs()

        try:
            # which targets are not already deployed?
            missing_rawdb_names = target_raw_db_names - set(self.deployed.raw_dbs.get_names())
        except Exception as exc:
            _logger.info(f"RAW databases do not exist in CDF:\n{exc}")
            missing_rawdb_names = target_raw_db_names

        if missing_rawdb_names:
            # create all raw_dbs which are not already deployed
            if self.is_dry_run:
                for raw_db in list(missing_rawdb_names):
                    _logger.info(f"Dry run - Creating rawdb: <{raw_db}>")
            else:
                created_rawdbs: Union[Database, DatabaseList] = self.client.raw.databases.create(
                    list(missing_rawdb_names)
                )
                self.deployed.raw_dbs.create(resources=created_rawdbs)

        return target_raw_db_names, missing_rawdb_names

    """
    "Special CDF groups" are groups which don't have capabilities but have an effect by their name only.
    1. 'transformations' group: grants access to "Fusion > Integrate > Transformations"
    2. 'extractors' group: grants access to "Fusion > Integrate > Extract Data" which allows dowload of extractors

    Both of them are about getting deprecated in the near future (time of writing: Q4 '21).
    - 'transformations' can already be replaced with dedicated 'transformationsAcl' capabilities
    - 'extractors' only used to grant access to extractor-download page
    """

    def generate_special_groups(self):

        special_group_names = ["extractors", "transformations"]
        _logger.info(f"Generating special groups:\n{special_group_names}")

        for special_group_name in special_group_names:
            self.create_group(group_name=special_group_name)

    # generate all groups - iterating through the 3-level hierarchy
    def generate_groups(self):
        # permutate the combinations
        for action in ["read", "owner"]:  # action_dimensions w/o 'admin'
            for ns in self.bootstrap_config.namespaces:
                for ns_node in ns.ns_nodes:
                    # group for each dedicated group-type id
                    self.process_group(action, ns.ns_name, ns_node.node_name)
                # 'all' groups on group-type level
                # (access to all datasets/ raw-dbs which belong to this group-type)
                self.process_group(action, ns.ns_name)
            # 'all' groups on action level (no limits to datasets or raw-dbs)
            self.process_group(action)
        # creating CDF group for root_account (highest admin-level)
        for root_account in ["root"]:
            self.process_group(root_account=root_account)

    # prepare a yaml for "delete" job
    def dump_delete_template_to_yaml(self) -> None:
        # and reload again now with latest group config too

        # log cdf resource counts
        self.deployed.log_counts()

        delete_template = yaml.dump(
            {
                "delete_or_deprecate": {
                    "raw_dbs": [],
                    "datasets": [],
                    "groups": [],
                },
                "latest_deployment": {
                    "raw_dbs": sorted(self.deployed.raw_dbs.get_names()),
                    # (.. or "") because dataset names can be empty (None value)
                    "datasets": sorted(self.deployed.datasets.get_names()),
                    # (.. or "") because group names can be empty (None value)
                    "groups": sorted(self.deployed.groups.get_names()),
                },
            }
        )
        _logger.info(f"Delete template:\n{delete_template}")
        # return delete_template

    """
    ### create / delete
    * new in config
    * delete removed from config
    """

    def dry_run(self, dry_run: YesNoType) -> T_BootstrapCore:
        self.is_dry_run = dry_run == YesNoType.yes

        if self.is_dry_run:
            _logger.info("DRY-RUN active: No changes will be made to CDF")

        # return self for command chaining
        return self

    # '''
    #  oo.ooooo.  oooo d8b  .ooooo.  oo.ooooo.   .oooo.   oooo d8b  .ooooo.
    #   888' `88b `888""8P d88' `88b  888' `88b `P  )88b  `888""8P d88' `88b
    #   888   888  888     888ooo888  888   888  .oP"888   888     888ooo888
    #   888   888  888     888    .o  888   888 d8(  888   888     888    .o
    #   888bod8P' d888b    `Y8bod8P'  888bod8P' `Y888""8o d888b    `Y8bod8P'
    #   888                           888
    #  o888o                         o888o
    # '''
    def prepare(self, idp_source_id: str) -> None:
        group_name = "cdf:bootstrap"
        # group_name = f"{create_config.environment}:bootstrap"

        group_capabilities = [
            {"datasetsAcl": {"actions": ["READ", "WRITE", "OWNER"], "scope": {"all": {}}}},
            {"rawAcl": {"actions": ["READ", "WRITE", "LIST"], "scope": {"all": {}}}},
            {"groupsAcl": {"actions": ["LIST", "READ", "CREATE", "UPDATE", "DELETE"], "scope": {"all": {}}}},
            {"projectsAcl": {"actions": ["READ", "UPDATE"], "scope": {"all": {}}}},
        ]

        # TODO: replace with dataclass
        idp_mapping = [
            # sourceId
            idp_source_id,
            # sourceName
            f"IdP group ID: {idp_source_id}",
        ]

        _logger.debug(f"GROUPS in CDF:\n{self.deployed.groups}")

        if self.is_dry_run:
            _logger.info(f"Dry run - Creating minimum CDF Group for bootstrap: <{group_name=}> with {idp_mapping=}")
        else:
            # allows idempotent creates, as it cleans up old groups with same names after creation
            self.create_group(group_name=group_name, group_capabilities=group_capabilities, idp_mapping=idp_mapping)
            _logger.info(f"Created CDF group {group_name}")

        _logger.info("Finished CDF Project Bootstrapper in 'prepare' mode ")

    # '''
    #        .o8            oooo                .
    #       "888            `888              .o8
    #   .oooo888   .ooooo.   888   .ooooo.  .o888oo  .ooooo.
    #  d88' `888  d88' `88b  888  d88' `88b   888   d88' `88b
    #  888   888  888ooo888  888  888ooo888   888   888ooo888
    #  888   888  888    .o  888  888    .o   888 . 888    .o
    #  `Y8bod88P" `Y8bod8P' o888o `Y8bod8P'   "888" `Y8bod8P'
    # '''
    def delete(self):

        # groups
        group_names = self.delete_or_deprecate["groups"]
        if group_names:
            delete_group_ids = [g.id for g in self.deployed.groups if g.name in group_names]
            if delete_group_ids:
                # only delete groups which exist
                _logger.info(f"DELETE groups: {group_names}")
                if self.is_dry_run:
                    _logger.info(f"Dry run - Deprecating groups: <{group_names}>")
                else:
                    self.client.iam.groups.delete(delete_group_ids)
                    self.deployed.groups.delete(resources=self.deployed.groups.select(values=delete_group_ids))

            else:
                _logger.info(f"Groups already deleted: {group_names}")
        else:
            _logger.info("No groups to delete")

        # raw_dbs
        raw_db_names = self.delete_or_deprecate["raw_dbs"]
        if raw_db_names:
            delete_raw_db_names = list(set(raw_db_names).intersection(set(self.deployed.raw_dbs.get_names())))
            if delete_raw_db_names:
                # only delete dbs which exist
                # print("DELETE raw_dbs recursive with tables: ", raw_db_names)
                _logger.info(f"DELETE raw_dbs recursive with tables: {raw_db_names}")
                if self.is_dry_run:
                    _logger.info(f"Dry run - Deprecating raw_dbs: <{raw_db_names}>")
                else:
                    self.client.raw.databases.delete(delete_raw_db_names, recursive=True)
                    self.deployed.raw_dbs.delete(resources=self.deployed.raw_dbs.select(values=delete_raw_db_names))
            else:
                # print(f"RAW DBs already deleted: {raw_db_names}")
                _logger.info(f"RAW DBs already deleted: {raw_db_names}")
        else:
            _logger.info("No RAW Databases to delete")

        # datasets cannot be deleted by design
        # deprecate/archive them by prefix name with "_DEPR_", setting
        # "archive=true" and a "description" with timestamp of deprecation
        dataset_names = self.delete_or_deprecate["datasets"]
        if dataset_names:
            # get datasets which exists by name
            delete_datasets = [ds for ds in self.deployed.datasets if ds.name in dataset_names]
            if delete_datasets:
                for ds in delete_datasets:
                    _logger.info(f"DEPRECATE dataset: {ds.name}")
                    update_dataset = self.client.data_sets.retrieve(id=ds.id)
                    update_dataset.name = (
                        f"_DEPR_{update_dataset.name}"
                        if not update_dataset.name.startswith("_DEPR_")
                        else f"{update_dataset.name}"
                    )  # don't stack the DEPR prefixes
                    update_dataset.description = "Deprecated {}".format(self.get_timestamp())
                    update_dataset.metadata = dict(update_dataset.metadata, archived=True)  # or dict(a, **b)
                    update_dataset.external_id = f"_DEPR_{update_dataset.external_id}_[{self.get_timestamp()}]"
                    if self.is_dry_run:
                        _logger.info(f"Dry run - Deprecated dataset details: <{update_dataset}>")
                    else:
                        updated_datasets = self.client.data_sets.update(update_dataset)
                        self.deployed.datasets.update(resources=updated_datasets)

        else:
            _logger.info("No datasets to archive (and mark as deprecated)")

        # dump all configs to yaml, as cope/paste template for delete_or_deprecate step
        _logger.info("Finished deleting CDF groups, datasets and RAW Databases")
        self.dump_delete_template_to_yaml()
        # TODO: write to file or standard output
        _logger.info("Finished deleting CDF groups, datasets and RAW Databases")

    # '''
    #        .o8                       oooo
    #       "888                       `888
    #   .oooo888   .ooooo.  oo.ooooo.   888   .ooooo.  oooo    ooo
    #  d88' `888  d88' `88b  888' `88b  888  d88' `88b  `88.  .8'
    #  888   888  888ooo888  888   888  888  888   888   `88..8'
    #  888   888  888    .o  888   888  888  888   888    `888'
    #  `Y8bod88P" `Y8bod8P'  888bod8P' o888o `Y8bod8P'     .8'
    #                        888                       .o..P'
    #                       o888o                      `Y8P'
    # '''
    def deploy(self, with_special_groups: YesNoType, with_raw_capability: YesNoType) -> None:

        # store parameter as bool
        # if provided they override configuration or defaults from yaml-config
        if with_special_groups:
            self.with_special_groups = with_special_groups == YesNoType.yes
        if with_raw_capability:
            self.with_raw_capability = with_raw_capability == YesNoType.yes

        # debug new features and override with cli-parameters
        _logger.debug(f"From cli: {with_special_groups=} / {with_raw_capability=}")
        _logger.debug(f"Effective: {self.with_special_groups=} / {self.with_raw_capability=}")

        # load deployed groups, datasets, raw_dbs with their ids and metadata
        _logger.debug(f"RAW_DBS in CDF:\n{self.deployed.raw_dbs.get_names()}")
        _logger.debug(f"DATASETS in CDF:\n{self.deployed.datasets.get_names()}")
        _logger.debug(f"GROUPS in CDF:\n{self.deployed.groups.get_names()}")

        # run generate steps (only print results atm)

        target_raw_db_names: List[str] = []
        new_created_raw_db_names: List[str] = []
        if self.with_raw_capability:
            target_raw_db_names, new_created_raw_db_names = self.generate_missing_raw_dbs()
            _logger.info(f"All RAW_DBS from config:\n{target_raw_db_names}")
            _logger.info(f"New RAW_DBS to CDF:\n{list(new_created_raw_db_names)}")
        else:
            # no RAW DBs means no access to RAW at all
            # which means no 'rawAcl' capability to create
            # remove it form the default types
            _logger.info("Creating no RAW_DBS and no 'rawAcl' capability")
            acl_default_types.remove("raw")

        target_dataset_names, new_created_dataset_names = self.generate_missing_datasets()
        _logger.info(f"All DATASETS from config:\n{target_dataset_names}")
        _logger.info(f"New DATASETS to CDF:\n{new_created_dataset_names}")

        # store all raw_dbs and datasets in scope of this configuration
        self.all_scope_ctx = {
            "raw": target_raw_db_names,  # all raw_dbs
            "datasets": target_dataset_names,  # all datasets
        }

        # Special CDF groups and their aad_mappings
        if with_special_groups == YesNoType.yes:
            self.generate_special_groups()

        # CDF groups from configuration
        self.generate_groups()
        if not self.is_dry_run:
            _logger.info("Created new CDF groups")

        _logger.debug(f"Final RAW_DBS in CDF:\n{self.deployed.raw_dbs.get_names()}")
        _logger.debug(f"Final DATASETS in CDF:\n{self.deployed.datasets.get_names()}")
        _logger.debug(f"Final GROUPS in CDF\n{self.deployed.groups.get_names()}")

        # dump all configs to yaml, as cope/paste template for delete_or_deprecate step
        _logger.info("Finished creating CDF groups, datasets and RAW Databases")
        self.dump_delete_template_to_yaml()
        # _logger.info(f'Bootstrap Pipelines: created: {len(created)}, deleted: {len(delete_ids)}')

    # '''
    #        .o8   o8o
    #       "888   `"'
    #   .oooo888  oooo   .oooo.    .oooooooo oooo d8b  .oooo.   ooo. .oo.  .oo.
    #  d88' `888  `888  `P  )88b  888' `88b  `888""8P `P  )88b  `888P"Y88bP"Y88b
    #  888   888   888   .oP"888  888   888   888      .oP"888   888   888   888
    #  888   888   888  d8(  888  `88bod8P'   888     d8(  888   888   888   888
    #  `Y8bod88P" o888o `Y888""8o `8oooooo.  d888b    `Y888""8o o888o o888o o888o
    #                             d"     YD
    #                             "Y88888P'
    # '''

    def diagram(
        self,
        to_markdown: YesNoType = YesNoType.no,
        with_raw_capability: YesNoType = YesNoType.yes,
        cdf_project: str = None,
    ) -> None:
        """Diagram mode used to document the given configuration as a Mermaid diagram.

        Args:
            to_markdown (YesNoType, optional):
              - Encapsulate Mermaid diagram in Markdown syntax.
              - Defaults to 'YesNoType.no'.
            with_raw_capability (YesNoType, optional):
              - Create RAW DBs and 'rawAcl' capability. Defaults to 'YesNoType.tes'.
            cdf_project (str, optional):
              - Provide the CDF Project to use for the diagram 'idp-cdf-mappings'.

        Example:
            # requires a 'cognite' configuration section
            ➟  poetry run bootstrap-cli diagram configs/config-deploy-example-v2.yml | clip.exe
            # precedence over 'cognite.project' which CDF Project to diagram 'bootstrap.idp-cdf-mappings'
            # making a 'cognite' section optional
            ➟  poetry run bootstrap-cli diagram --cdf-project shiny-dev configs/config-deploy-example-v2.yml | clip.exe
            # precedence over configuration 'bootstrap.features.with-raw-capability'
            ➟  poetry run bootstrap-cli diagram --with-raw-capability no --cdf-project shiny-prod configs/config-deploy-example-v2.yml
        """  # noqa

        diagram_cdf_project = cdf_project if cdf_project else self.cdf_project
        # same handling as in 'deploy' command
        # store parameter as bool
        # if available it overrides configuration or defaults from yaml-config
        if with_raw_capability:
            self.with_raw_capability = with_raw_capability == YesNoType.yes

        # debug new features and override with cli-parameters
        _logger.info(f"From cli: {with_raw_capability=}")
        _logger.info(f"Effective: {self.with_raw_capability=}")

        # store all raw_dbs and datasets in scope of this configuration
        self.all_scope_ctx = {
            "owner": (
                all_scopes := {
                    # generate_target_raw_dbs -> returns a Set[str]
                    "raw": list(self.generate_target_raw_dbs()),  # all raw_dbs
                    # generate_target_datasets -> returns a Dict[str, Any]
                    "datasets": list(self.generate_target_datasets().keys()),  # all datasets
                }
            ),
            # and copy the same to 'read'
            "read": all_scopes,
        }

        def get_group_name_and_scopes(
            action: str = None, ns_name: str = None, node_name: str = None, root_account: str = None
        ) -> Tuple[str, Dict[str, Any]]:
            """Adopted generate_group_name_and_capabilities() and get_scope_ctx_groupedby_action()
            to respond with
            - the full-qualified CDF group name and
            - all scopes sorted by action [read|owner] and [raw|datasets]

            Args:
                action (str, optional):
                    One of the action_dimensions ["read", "owner"].
                    Defaults to None.
                ns_name (str, optional):
                    Namespace like "src" or "uc".
                    Defaults to None.
                node_name (str, optional):
                    Core group like "src:001:sap" or "uc:003:demand".
                    Defaults to None.
                root_account (str, optional):
                    Name of the root-account.
                    Defaults to None.

                Returns:
                    Tuple[str, Dict[str, Any]]: (group_name, scope_ctx_by_action)
                        scope_ctx_by_action is a dictionary with the following structure:
                            {'owner': {
                                'raw': ['src:002:weather:rawdb', 'src:002:weather:rawdb:state'],
                                'datasets': ['src:002:weather:dataset']
                                },
                            'read': {
                                'raw': [],
                                'datasets': []
                            }}
            """

            group_name_full_qualified, scope_ctx_by_action = None, None

            # detail level like cdf:src:001:public:read
            if action and ns_name and node_name:
                group_name_full_qualified = f"{BootstrapCore.GROUP_NAME_PREFIX}{node_name}:{action}"
                scope_ctx_by_action = self.get_scope_ctx_groupedby_action(action, ns_name, node_name)

            # group-type level like cdf:src:all:read
            elif action and ns_name:
                # 'all' groups on group-type level
                # (access to all datasets/ raw-dbs which belong to this group-type)
                group_name_full_qualified = (
                    f"{BootstrapCore.GROUP_NAME_PREFIX}{ns_name}:{BootstrapCore.AGGREGATED_LEVEL_NAME}:{action}"
                )
                scope_ctx_by_action = self.get_scope_ctx_groupedby_action(action, ns_name)

            # top level like cdf:all:read
            elif action:
                # 'all' groups on action level (no limits to datasets or raw-dbs)
                group_name_full_qualified = (
                    f"{BootstrapCore.GROUP_NAME_PREFIX}{BootstrapCore.AGGREGATED_LEVEL_NAME}:{action}"
                )
                # limit all_scopes to 'action'
                scope_ctx_by_action = {action: self.all_scope_ctx[action]}
            # root level like cdf:root
            elif root_account:  # no parameters
                # all (no limits)
                group_name_full_qualified = f"{BootstrapCore.GROUP_NAME_PREFIX}{root_account}"

            return group_name_full_qualified, scope_ctx_by_action

        class SubgraphTypes(str, Enum):
            idp = "IdP Groups"
            owner = "'Owner' Groups"
            read = "'Read' Groups"
            # OWNER
            core_cdf_owner = "Node Level (Owner)"
            ns_cdf_owner = "Namespace Level (Owner)"
            scope_owner = "Scopes (Owner)"
            # READ
            core_cdf_read = "Node Level (Read)"
            ns_cdf_read = "Namespace Level (Read)"
            scope_read = "Scopes (Read)"

        # TODO: refactoring required, too much lines
        def group_to_graph(
            graph: GraphRegistry,
            action: str = None,
            ns_name: str = None,
            node_name: str = None,
            root_account: str = None,
        ) -> None:

            if root_account:
                return

            group_name, scope_ctx_by_action = get_group_name_and_scopes(action, ns_name, node_name, root_account)

            # check lookup from provided config
            mapping = self.bootstrap_config.get_idp_cdf_mapping_for_group(
                # diagram explicit given cdf_project, or configured in 'cognite' configuration section
                cdf_project=diagram_cdf_project,
                cdf_group=group_name,
            )
            # unpack
            # idp_source_id, idp_source_name = self.aad_mapping_lookup.get(node_name, [None, None])
            idp_source_id, idp_source_name = mapping.idp_source_id, mapping.idp_source_name

            _logger.info(f"{ns_name=} : {group_name=} : {scope_ctx_by_action=} [{idp_source_name=}]")

            # preload master subgraphs
            core_cdf = graph.get_or_create(getattr(SubgraphTypes, f"core_cdf_{action}"))
            ns_cdf_graph = graph.get_or_create(getattr(SubgraphTypes, f"ns_cdf_{action}"))
            scope_graph = graph.get_or_create(getattr(SubgraphTypes, f"scope_{action}"))

            #
            # NODE - IDP GROUP
            #
            idp = graph.get_or_create(SubgraphTypes.idp)
            if idp_source_name and (idp_source_name not in idp):
                idp.elements.append(
                    TrapezNode(
                        id_name=idp_source_name,
                        display=idp_source_name,
                        comments=[f'IdP objectId: {idp_source_id}']
                        )
                    )  # fmt: skip
                graph.edges.append(
                    Edge(
                        id_name=idp_source_name,
                        dest=group_name,
                        annotation=None,
                        comments=[]
                        )
                    )  # fmt: skip

            # {'owner': {'raw': ['src:002:weather:rawdb', 'src:002:weather:rawdb:state'],
            #       'datasets': ['src:002:weather:dataset']},
            # 'read': {'raw': [], 'datasets': []}}

            #
            # NODE - CORE LEVEL
            #   'cdf:src:001:public:read'
            #
            if action and ns_name and node_name:
                core_cdf.elements.append(
                    RoundedNode(
                        id_name=group_name,
                        display=group_name,
                        comments=""
                        )
                    )  # fmt: skip

                #
                # EDGE FROM PARENT 'src:all' to 'src:001:sap'
                #
                edge_type_cls = Edge if action == "owner" else DottedEdge
                graph.edges.append(
                    edge_type_cls(
                        # link from all:{ns}
                        # multiline f-string split as it got too long
                        # TODO: refactor into string-templates
                        id_name=f"{BootstrapCore.GROUP_NAME_PREFIX}{ns_name}:"
                        f"{BootstrapCore.AGGREGATED_LEVEL_NAME}:{action}",
                        dest=group_name,
                        annotation="",
                        comments=[],
                    )
                )  # fmt: skip

                # add core and all scopes
                # shared_action: [read|owner]
                for shared_action, scope_ctx in scope_ctx_by_action.items():
                    # scope_type: [raw|datasets]
                    # scopes: List[str]
                    for scope_type, scopes in scope_ctx.items():

                        if not self.with_raw_capability and scope_type == "raw":
                            continue  # SKIP RAW

                        for scope_name in scopes:

                            #
                            # NODE DATASET or RAW scope
                            #    'src:001:sap:rawdb'
                            #
                            if scope_name not in scope_graph:
                                node_type_cls = SubroutineNode if scope_type == "raw" else AssymetricNode
                                scope_graph.elements.append(
                                    node_type_cls(
                                        id_name=f"{scope_name}__{action}__{scope_type}",
                                        display=scope_name,
                                        comments=""
                                        )
                                )  # fmt: skip

                            #
                            # EDGE FROM actual processed group-node to added scope
                            #   cdf:src:001:sap:read to 'src:001:sap:rawdb'
                            #
                            edge_type_cls = Edge if shared_action == "owner" else DottedEdge
                            graph.edges.append(
                                edge_type_cls(
                                    id_name=group_name,
                                    dest=f"{scope_name}__{action}__{scope_type}",
                                    annotation=shared_action,
                                    comments=[],
                                )
                            )  # fmt: skip

            #
            # NODE - NAMESPACE LEVEL
            #   'src:all:read' or 'src:all:owner'
            elif action and ns_name:
                ns_cdf_graph.elements.append(
                    Node(
                        id_name=group_name,
                        display=group_name,
                        comments=""
                        )
                    )  # fmt: skip

                #
                # EDGE FROM PARENT top LEVEL to NAMESPACE LEVEL
                #   'all' to 'src:all'
                #
                edge_type_cls = Edge if action == "owner" else DottedEdge
                graph.edges.append(
                    edge_type_cls(
                        id_name=f"{BootstrapCore.GROUP_NAME_PREFIX}{BootstrapCore.AGGREGATED_LEVEL_NAME}:{action}",
                        dest=group_name,
                        annotation="",
                        comments=[],
                    )
                )  # fmt: skip

                # add namespace-node and all scopes
                # shared_action: [read|owner]
                for shared_action, scope_ctx in scope_ctx_by_action.items():
                    # scope_type: [raw|datasets]
                    # scopes: List[str]
                    for scope_type, scopes in scope_ctx.items():

                        if not self.with_raw_capability and scope_type == "raw":
                            continue  # SKIP RAW

                        for scope_name in scopes:

                            # LIMIT only to direct scopes for readability
                            # which have for example 'src:all:' as prefix
                            if not scope_name.startswith(f"{ns_name}:{BootstrapCore.AGGREGATED_LEVEL_NAME}:"):
                                continue

                            #
                            # NODE DATASET or RAW scope
                            #    'src:all:rawdb'
                            #
                            if scope_name not in scope_graph:

                                node_type_cls = SubroutineNode if scope_type == "raw" else AssymetricNode
                                scope_graph.elements.append(
                                    node_type_cls(
                                        id_name=f"{scope_name}__{action}__{scope_type}",
                                        display=scope_name,
                                        comments=""
                                        )
                                )  # fmt: skip

                            #
                            # EDGE FROM actual processed group-node to added scope
                            #   cdf:src:all:read to 'src:all:rawdb'
                            #
                            edge_type_cls = Edge if shared_action == "owner" else DottedEdge
                            graph.edges.append(
                                edge_type_cls(
                                    id_name=group_name,
                                    dest=f"{scope_name}__{action}__{scope_type}",
                                    annotation=shared_action,
                                    comments=[],
                                )
                            )  # fmt: skip

            #
            # NODE - TOP LEVEL
            #   like `cdf:all:read`
            #
            elif action:
                ns_cdf_graph.elements.append(
                    Node(
                        id_name=group_name,
                        display=group_name,
                        comments=""
                        )
                    )  # fmt: skip

                # add namespace-node and all scopes
                # shared_action: [read|owner]
                for shared_action, scope_ctx in scope_ctx_by_action.items():
                    # scope_type: [raw|datasets]
                    # scopes: List[str]
                    for scope_type, scopes in scope_ctx.items():

                        if not self.with_raw_capability and scope_type == "raw":
                            continue  # SKIP RAW

                        for scope_name in scopes:

                            # LIMIT only to direct scopes for readability
                            # which have for example 'src:all:' as prefix
                            if not scope_name.startswith(f"{BootstrapCore.AGGREGATED_LEVEL_NAME}:"):
                                continue

                            # _logger.info(f"> {action=} {shared_action=} process {scope_name=} : all {scopes=}")
                            #
                            # NODE DATASET or RAW scope
                            #    'all:rawdb'
                            #
                            if scope_name not in scope_graph:

                                # _logger.info(f">> add {scope_name=}__{action=}")

                                node_type_cls = SubroutineNode if scope_type == "raw" else AssymetricNode
                                scope_graph.elements.append(
                                    node_type_cls(
                                        id_name=f"{scope_name}__{action}__{scope_type}",
                                        display=scope_name,
                                        comments=""
                                        )
                                )  # fmt: skip

                            #
                            # EDGE FROM actual processed group-node to added scope
                            #   cdf:all:read to 'all:rawdb'
                            #
                            edge_type_cls = Edge if shared_action == "owner" else DottedEdge
                            graph.edges.append(
                                edge_type_cls(
                                    id_name=group_name,
                                    dest=f"{scope_name}__{action}__{scope_type}",
                                    annotation=shared_action,
                                    comments=[],
                                )
                            )  # fmt: skip

        #
        # finished inline helper-methods
        # starting diagram logic
        #

        if not self.with_raw_capability:
            # no RAW DBs means no access to RAW at all
            # which means no 'rawAcl' capability to create
            # remove it form the default types
            _logger.info("Without RAW_DBS and 'rawAcl' capability")
            acl_default_types.remove("raw")

        # sorting relationship output into potential subgraphs
        graph = GraphRegistry()
        # top subgraphs (three columns layout)
        # provide Subgraphs with a 'subgraph_name' and a 'subgraph_short_name'
        # using the SubgraphTypes enum 'name' (default) and 'value' properties
        idp_group = graph.get_or_create(
            SubgraphTypes.idp, f"{SubgraphTypes.idp.value} for CDF: '{diagram_cdf_project}'"
        )
        owner = graph.get_or_create(SubgraphTypes.owner, SubgraphTypes.owner.value)
        read = graph.get_or_create(SubgraphTypes.read, SubgraphTypes.read.value)

        # nested subgraphs
        core_cdf_owner = graph.get_or_create(SubgraphTypes.core_cdf_owner, SubgraphTypes.core_cdf_owner.value)
        ns_cdf_owner = graph.get_or_create(SubgraphTypes.ns_cdf_owner, SubgraphTypes.ns_cdf_owner.value)
        core_cdf_read = graph.get_or_create(SubgraphTypes.core_cdf_read, SubgraphTypes.core_cdf_read.value)
        ns_cdf_read = graph.get_or_create(SubgraphTypes.ns_cdf_read, SubgraphTypes.ns_cdf_read.value)
        scope_owner = graph.get_or_create(SubgraphTypes.scope_owner, SubgraphTypes.scope_owner.value)
        scope_read = graph.get_or_create(SubgraphTypes.scope_read, SubgraphTypes.scope_read.value)

        # add the three top level groups to our graph
        graph.elements.extend(
            [
                idp_group,
                owner,
                read,
                # doc_group
            ]
        )
        # add/nest the owner-subgraphs to its parent subgraph
        owner.elements.extend(
            [
                core_cdf_owner,
                ns_cdf_owner,
                scope_owner,
            ]
        )
        # add/nest the read-subgraphs to its parent subgraph
        read.elements.extend(
            [
                core_cdf_read,
                ns_cdf_read,
                scope_read,
            ]
        )

        # permutate the combinations
        for action in ["read", "owner"]:  # action_dimensions w/o 'admin'
            for ns in self.bootstrap_config.namespaces:
                for ns_node in ns.ns_nodes:
                    # group for each dedicated group-type id
                    group_to_graph(graph, action, ns.ns_name, ns_node.node_name)
                # 'all' groups on group-type level
                # (access to all datasets/ raw-dbs which belong to this group-type)
                group_to_graph(graph, action, ns.ns_name)
            # 'all' groups on action level (no limits to datasets or raw-dbs)
            group_to_graph(graph, action)
        # all (no limits + admin)
        # 211013 pa: for AAD root:client and root:user can be merged into 'root'
        # for root_account in ["root:client", "root:user"]:
        for root_account in ["root"]:
            group_to_graph(graph, root_account=root_account)

        mermaid_code = graph.to_mermaid()

        _logger.info(f"Generated {len(mermaid_code)} characters")

        markdown_wrapper_template = """
## auto-generated by bootstrap-cli
```mermaid
{mermaid_code}
```"""
        # print to stdout that only the diagram can be piped to clipboard or file
        print(
            markdown_wrapper_template.format(mermaid_code=mermaid_code)
            if to_markdown == YesNoType.yes
            else mermaid_code
        )
>>>>>>> 76feb2d8


# '''
#           888 d8b          888
#           888 Y8P          888
#           888              888
#   .d8888b 888 888  .d8888b 888  888
#  d88P"    888 888 d88P"    888 .88P
#  888      888 888 888      888888K
#  Y88b.    888 888 Y88b.    888 "88b
#   "Y8888P 888 888  "Y8888P 888  888
# '''


@click.group(context_settings={"help_option_names": ["-h", "--help"]})
@click.version_option(prog_name="bootstrap_cli", version=__version__)
@click.option(
    "--cdf-project-name",
    help="CDF Project to interact with the CDF API, the 'BOOTSTRAP_CDF_PROJECT',"
    "environment variable can be used instead. Required for OAuth2 and optional for api-keys.",
    envvar="BOOTSTRAP_CDF_PROJECT",
)
# TODO: is cluster and alternative for host?
@click.option(
    "--cluster",
    default="westeurope-1",
    help="The CDF cluster where CDF Project is hosted (e.g. greenfield, europe-west1-1),"
    "Provide this or make sure to set the 'BOOTSTRAP_CDF_CLUSTER' environment variable. "
    "Default: westeurope-1",
    envvar="BOOTSTRAP_CDF_CLUSTER",
)
@click.option(
    "--host",
    default="https://bluefield.cognitedata.com/",
    help="The CDF host where CDF Project is hosted (e.g. https://bluefield.cognitedata.com),"
    "Provide this or make sure to set the 'BOOTSTRAP_CDF_HOST' environment variable."
    "Default: https://bluefield.cognitedata.com/",
    envvar="BOOTSTRAP_CDF_HOST",
)
# TODO: can we deprecate API_KEY option?
@click.option(
    "--api-key",
    help="API key to interact with the CDF API. Provide this or make sure to set the 'BOOTSTRAP_CDF_API_KEY',"
    "environment variable if you want to authenticate with API keys.",
    envvar="BOOTSTRAP_CDF_API_KEY",
)
@click.option(
    "--client-id",
    help="IdP client ID to interact with the CDF API. Provide this or make sure to set the "
    "'BOOTSTRAP_IDP_CLIENT_ID' environment variable if you want to authenticate with OAuth2.",
    envvar="BOOTSTRAP_IDP_CLIENT_ID",
)
@click.option(
    "--client-secret",
    help="IdP client secret to interact with the CDF API. Provide this or make sure to set the "
    "'BOOTSTRAP_IDP_CLIENT_SECRET' environment variable if you want to authenticate with OAuth2.",
    envvar="BOOTSTRAP_IDP_CLIENT_SECRET",
)
@click.option(
    "--token-url",
    help="IdP token URL to interact with the CDF API. Provide this or make sure to set the "
    "'BOOTSTRAP_IDP_TOKEN_URL' environment variable if you want to authenticate with OAuth2.",
    envvar="BOOTSTRAP_IDP_TOKEN_URL",
)
@click.option(
    "--scopes",
    help="IdP scopes to interact with the CDF API, relevant for OAuth2 authentication method. "
    "The 'BOOTSTRAP_IDP_SCOPES' environment variable can be used instead.",
    envvar="BOOTSTRAP_IDP_SCOPES",
)
@click.option(
    "--audience",
    help="IdP Audience to interact with the CDF API, relevant for OAuth2 authentication method. "
    "The 'BOOTSTRAP_IDP_AUDIENCE' environment variable can be used instead.",
    envvar="BOOTSTRAP_IDP_AUDIENCE",
)
@click.option(
    "--dotenv-path",
    help="Provide a relative or absolute path to an .env file (for command line usage only)",
)
@click.option(
    "--debug",
    is_flag=True,
    help="Print debug information",
)
@click.option(
    "--dry-run",
    default="no",
    type=click.Choice(["yes", "no"], case_sensitive=False),
    help="Log only planned CDF API actions while doing nothing." " Defaults to 'no'.",
)
@click.pass_context
def bootstrap_cli(
    # click.core.Context
    context: Context,
    # cdf
    cluster: str = "westeurope-1",
    cdf_project_name: Optional[str] = None,
    host: str = None,
    api_key: Optional[str] = None,
    # cdf idp
    client_id: Optional[str] = None,
    client_secret: Optional[str] = None,
    scopes: Optional[str] = None,
    token_url: Optional[str] = None,
    audience: Optional[str] = None,
    # cli
    # TODO: dotenv_path: Optional[click.Path] = None,
    dotenv_path: Optional[str] = None,
    debug: bool = False,
    dry_run: str = "no",
) -> None:

    # load .env from file if exists, use given dotenv_path if provided
    load_dotenv(dotenv_path=dotenv_path)

    context.obj = {
        # cdf
        "cluster": cluster,
        "cdf_project_name": cdf_project_name,
        "host": host,
        "api_key": api_key,
        # cdf idp
        "client_id": client_id,
        "client_secret": client_secret,
        "scopes": scopes,
        "token_url": token_url,
        "audience": audience,
        # cli
        "dotenv_path": dotenv_path,
        "debug": debug,
        "dry_run": dry_run,
    }


@click.command(help="Deploy a bootstrap configuration from a configuration file.")
@click.argument(
    "config_file",
    default="./config-bootstrap.yml",
)
@click.option(
    "--with-special-groups",
    # having this as a flag is not working for gh-action 'actions.yml' manifest
    # instead using explicit choice options
    # is_flag=True,
    # default="no",
    type=click.Choice(["yes", "no"], case_sensitive=False),
    help="Create special CDF groups, without any capabilities (extractions, transformations). Defaults to 'no'",
)
@click.option(
    "--with-raw-capability",
    # default="yes", # default defined in 'configuration.BootstrapFeatures'
    type=click.Choice(["yes", "no"], case_sensitive=False),
    help="Create RAW databases and 'rawAcl' capability. Defaults to 'yes'",
)
@click.pass_obj
def deploy(
    # click.core.Context obj
    obj: Dict,
    config_file: str,
    with_special_groups: YesNoType,
    with_raw_capability: YesNoType,
) -> None:

    click.echo(click.style("Deploying CDF Project bootstrap...", fg="red"))

    try:
        (
            CommandDeploy(config_file, command=CommandMode.DEPLOY, debug=obj["debug"])
            .validate_config_length_limits()
            .validate_config_shared_access()
            .validate_config_is_cdf_project_in_mappings()
            .dry_run(obj["dry_run"])
            .command(
                with_special_groups=with_special_groups,
                with_raw_capability=with_raw_capability,
                )
        )  # fmt:skip

        click.echo(click.style("CDF Project bootstrap deployed", fg="blue"))

    except BootstrapConfigError as e:
        exit(e.message)


@click.command(
    help="Prepares an elevated CDF group 'cdf:bootstrap', using the same AAD group link "
    "as used for the initial 'oidc-admin-group' and "
    "with additional capabilities to run the 'deploy' and 'delete' commands next. "
    "You only need to run the 'prepare' command once per CDF project."
)
@click.argument(
    "config_file",
    default="./config-bootstrap.yml",
)
@click.option(
    "--aad-source-id",
    "--idp-source-id",
    "idp_source_id",  # explicit named variable for alternatives
    required=True,
    help="Provide the IdP source ID to use for the 'cdf:bootstrap' group. "
    "Typically for a new project it's the same as configured for the initial "
    "CDF group named 'oidc-admin-group'. "
    "The parameter option '--aad-source-id' will be deprecated in next major release",
)
@click.pass_obj
def prepare(
    # click.core.Context obj
    obj: Dict,
    config_file: str,
    idp_source_id: str,
    dry_run: YesNoType = YesNoType.no,
) -> None:

    click.echo(click.style("Prepare CDF Project ...", fg="red"))

    try:
        (
            CommandPrepare(config_file, command=CommandMode.PREPARE, debug=obj["debug"])
            # .validate_config() # TODO
            .dry_run(obj["dry_run"])
            .command(idp_source_id=idp_source_id)
        )  # fmt:skip

        click.echo(click.style("CDF Project bootstrap prepared for running 'deploy' command next.", fg="blue"))

    except BootstrapConfigError as e:
        exit(e.message)


@click.command(
    help="Delete mode used to delete CDF groups, datasets and RAW databases. "
    "CDF groups and RAW databases are deleted, while datasets are archived "
    "and deprecated (datasets cannot be deleted)."
)
@click.argument(
    "config_file",
    default="./config-bootstrap.yml",
)
@click.pass_obj
def delete(
    # click.core.Context obj
    obj: Dict,
    config_file: str,
) -> None:

    click.echo(click.style("Delete CDF Project ...", fg="red"))

    try:
        (
            CommandDelete(config_file, command=CommandMode.DELETE, debug=obj["debug"])
            # .validate_config() # TODO
            .dry_run(obj["dry_run"]).command()
        )

        click.echo(
            click.style(
                "CDF Project relevant groups and raw_dbs are deleted and/or datasets are archived and deprecated ",
                fg="blue",
            )
        )

    except BootstrapConfigError as e:
        exit(e.message)


@click.command(help="Diagram mode documents the given configuration as a Mermaid diagram")
@click.argument(
    "config_file",
    default="./config-bootstrap.yml",
)
@click.option(
    "--markdown",
    default="no",
    type=click.Choice(["yes", "no"], case_sensitive=False),
    help="Encapsulate the Mermaid diagram in Markdown syntax. " "Defaults to 'no'",
)
@click.option(
    "--with-raw-capability",
    type=click.Choice(["yes", "no"], case_sensitive=False),
    help="Create RAW Databases and 'rawAcl' capability. " "Defaults to 'yes'",
)
@click.option(
    "--cdf-project",
    help="[optional] Provide the CDF project name to use for the diagram 'idp-cdf-mappings'.",
)
@click.pass_obj
def diagram(
    # click.core.Context obj
    obj: Dict,
    config_file: str,
    markdown: YesNoType,
    with_raw_capability: YesNoType,
    cdf_project: str,
) -> None:

    # click.echo(click.style("Diagram CDF Project ...", fg="red"))

    try:
        (
            CommandDiagram(config_file, command=CommandMode.DIAGRAM, debug=obj["debug"])
            .validate_config_length_limits()
            .validate_config_shared_access()
            .validate_cdf_project_available(cdf_project_from_cli=cdf_project)
            .validate_config_is_cdf_project_in_mappings(cdf_project_from_cli=cdf_project)
            # .dry_run(obj['dry_run'])
            .command(
                to_markdown=markdown,
                with_raw_capability=with_raw_capability,
                cdf_project=cdf_project,
                )
        )  # fmt:skip

        # click.echo(
        #     click.style(
        #         "CDF Project relevant groups and raw_dbs are documented as Mermaid",
        #         fg="blue",
        #     )
        # )

    except BootstrapConfigError as e:
        exit(e.message)


bootstrap_cli.add_command(deploy)
bootstrap_cli.add_command(prepare)
bootstrap_cli.add_command(delete)
bootstrap_cli.add_command(diagram)


def main() -> None:
    # call click.pass_context
    bootstrap_cli()


if __name__ == "__main__":
    main()<|MERGE_RESOLUTION|>--- conflicted
+++ resolved
@@ -124,1871 +124,8 @@
 
 # share the root-logger, which get's later configured by extractor-utils LoggingConfig too
 # that we can switch the logLevel for all logging through the '--debug' cli-flag
-<<<<<<< HEAD
 # 230126 pa: rename from _logger to logging
 logging = logging.getLogger()
-=======
-_logger = logging.getLogger()
-
-# because within f'' strings no backslash-character is allowed
-NEWLINE = "\n"
-
-# capabilities (acl) which only support  scope: {"all":{}}
-acl_all_scope_only_types = set(
-    [
-        "projects",
-        "sessions",
-        "entitymatching",
-        "functions",
-        "types",
-        "threed",
-        "seismic",
-        "digitalTwin",
-        "geospatial",
-        "geospatialCrs",
-        "wells",
-        # until support for new "externalId" scope mechanism is implemented
-        "dataModels",
-        "dataModelInstances",
-    ]
-)
-# lookup of non-default actions per capability (acl) and role (owner/read/admin)
-action_dimensions = {
-    # owner datasets might only need READ and OWNER
-    "owner": {  # else ["READ","WRITE"]
-        "raw": ["READ", "WRITE", "LIST"],
-        "datasets": ["READ", "OWNER"],
-        "groups": ["LIST"],
-        "projects": ["LIST"],
-        "sessions": ["LIST", "CREATE"],
-        "threed": ["READ", "CREATE", "UPDATE", "DELETE"],
-    },
-    "read": {  # else ["READ"]
-        "raw": ["READ", "LIST"],
-        "groups": ["LIST"],
-        "projects": ["LIST"],
-        "sessions": ["LIST"],
-    },
-    "admin": {
-        "datasets": ["READ", "WRITE", "OWNER"],
-        "groups": ["LIST", "READ", "CREATE", "UPDATE", "DELETE"],
-        "projects": ["READ", "UPDATE", "LIST"],
-    },
-}
-
-#
-# GENERIC configurations
-# extend when new capability (acl) is available
-# check if action_dimensions must be extended with non-default capabilities:
-#   which are owner: ["READ","WRITE"]
-#   and read: ["READ"])
-#
-acl_default_types = [
-    "assets",
-    "dataModels",
-    "dataModelInstances",
-    "datasets",
-    "digitalTwin",
-    "entitymatching",
-    "events",
-    "extractionConfigs",
-    "extractionPipelines",
-    "extractionRuns",
-    "files",
-    "functions",
-    "geospatial",
-    "geospatialCrs",
-    "groups",
-    "labels",
-    "projects",
-    "raw",
-    "relationships",
-    "seismic",
-    "sequences",
-    "sessions",
-    "templateGroups",
-    "templateInstances",
-    "threed",
-    "timeSeries",
-    "transformations",
-    "types",
-    "wells",
-]
-
-# give precedence when merging over acl_default_types
-acl_admin_types = list(action_dimensions["admin"].keys())
-
-
-class CacheUpdateMode(str, Enum):
-    CREATE = "create"
-    UPDATE = "update"
-    DELETE = "delete"
-
-
-class CogniteResourceCache(UserList):
-    """Implement own CogniteResourceList class
-    To support generic code for Group, DataSet and Database
-    Which support simple insert, update or remove (which CogniteResourceList lacks)
-    """
-
-    # not all CDF resources support 'id' for selection, so this is the dynamic lookup for
-    RESOURCE_SELECTOR_MAPPING = {DataSet: "id", Group: "id", Database: "name"}  # noqa
-
-    def __init__(
-        self, RESOURCE: Union[Group, Database, DataSet], resources: Union[CogniteResource, CogniteResourceList]
-    ) -> None:
-        self.RESOURCE: Union[Group, Database, DataSet] = RESOURCE
-        self.SELECTOR_FIELD = CogniteResourceCache.RESOURCE_SELECTOR_MAPPING[RESOURCE]
-
-        _logger.debug(f"Init Resource Cache {RESOURCE=} with SELECTOR_FIELD='{self.SELECTOR_FIELD}'")
-
-        # a) unpack ResourceList to simple list
-        # b) is single element, pack it in list
-        self.data = [r for r in resources] if isinstance(resources, CogniteResourceList) else [resources]
-
-    def __str__(self) -> str:
-        """From CogniteResourceList
-
-        Returns:
-            _type_: _description_
-        """
-        item = utils._time.convert_time_attributes_to_datetime(self.dump())
-        return json.dumps(item, default=utils._auxiliary.json_dump_default, indent=4)
-
-    def dump(self, camel_case: bool = False) -> List[Dict[str, Any]]:
-        """Dump the instance into a json serializable Python data type.
-        Args:
-            camel_case (bool): Use camelCase for attribute names. Defaults to False.
-        Returns:
-            List[Dict[str, Any]]: A list of dicts representing the instance.
-        """
-        return [resource.dump(camel_case) for resource in self.data]
-
-    def get_names(self) -> List[str]:
-        """Convenience function to get list of names
-
-        Returns:
-            List[str]: _description_
-        """
-        return [(resource.name or "") for resource in self.data]
-
-    def select(self, values):
-        return [c for c in self.data if getattr(c, self.SELECTOR_FIELD) in values]
-
-    def create(self, resources: Union[CogniteResource, CogniteResourceList, List]) -> None:
-        """map 'mode' to internal update function ('_' prefixed)
-
-        Args:
-            mode (CacheUpdateMode): _description_
-            resources (CogniteResourceList): _description_
-        """
-        # handle single-element, with CogniteResourceList and List are Iterable
-        resources = resources if isinstance(resources, Iterable) else [resources]
-        self.data.extend([r for r in resources])
-
-    def delete(self, resources: Union[CogniteResource, CogniteResourceList, List]) -> None:
-        """Find existing resource and replace it
-        a) delete
-        b) call create
-
-        Args:
-            resources (CogniteResourceList): _description_
-        """
-        # handle single-element, with CogniteResourceList and List are Iterable
-        resources = resources if isinstance(resources, Iterable) else [resources]
-
-        # delete if exists
-        matching_in_cache = self.select(values=[getattr(r, self.SELECTOR_FIELD) for r in resources])
-        [self.data.remove(m) for m in matching_in_cache]
-
-    def update(self, resources: Union[CogniteResource, CogniteResourceList, List]) -> None:
-        """Find existing resource and replace it
-        a) delete
-        b) call create
-
-        Args:
-            resources (CogniteResourceList): _description_
-        """
-        # handle single-element, with CogniteResourceList and List are Iterable
-        resources = resources if isinstance(resources, Iterable) else [resources]
-
-        # delete if exists
-        self.delete(resources)
-        # create
-        self.create(resources)
-
-
-class CogniteDeployedCache:
-    """Load CDF groups, datasets and RAW DBs as pd.DataFrames
-    and store them in 'self.deployed' dictionary.
-    """
-
-    def __init__(self, client: CogniteClient, groups_only: bool = False):
-
-        # init
-        self.groups: CogniteResourceCache = None
-        self.datasets: CogniteResourceCache = None
-        self.raw_dbs: CogniteResourceCache = None
-
-        """Load CDF groups, datasets and raw databases as CogniteResourceList
-        and store them in 'self.deployed' dictionary.
-
-        Args:
-            groups_only (bool, optional): Limit to CDF groups only (used by 'prepare' command). Defaults to False.
-        """
-        NOLIMIT = -1
-
-        self.client: CogniteClient = client
-        self.groups = CogniteResourceCache(RESOURCE=Group, resources=self.client.iam.groups.list(all=True))
-
-        if groups_only:
-            #
-            # early exit
-            #
-            self.cache = {"groups": self.groups}
-            return
-
-        self.datasets = CogniteResourceCache(RESOURCE=DataSet, resources=self.client.data_sets.list(limit=NOLIMIT))
-        self.raw_dbs = CogniteResourceCache(RESOURCE=Database, resources=self.client.raw.databases.list(limit=NOLIMIT))
-
-    def log_counts(self):
-        _logger.info(
-            f"""Deployed CDF Resource counts:
-            RAW Dbs({len(self.raw_dbs.get_names()) if self.raw_dbs else 'n/a with this command'})
-            Data Sets({len(self.datasets.get_names()) if self.datasets else 'n/a with this command'})
-            CDF Groups({len(self.groups.get_names())})"""
-        )
-
-
-# '''
-#  888888b.                     888             888                              .d8888b.
-#  888  "88b                    888             888                             d88P  Y88b
-#  888  .88P                    888             888                             888    888
-#  8888888K.   .d88b.   .d88b.  888888 .d8888b  888888 888d888 8888b.  88888b.  888         .d88b.  888d888 .d88b.
-#  888  "Y88b d88""88b d88""88b 888    88K      888    888P"      "88b 888 "88b 888        d88""88b 888P"  d8P  Y8b
-#  888    888 888  888 888  888 888    "Y8888b. 888    888    .d888888 888  888 888    888 888  888 888    88888888
-#  888   d88P Y88..88P Y88..88P Y88b.       X88 Y88b.  888    888  888 888 d88P Y88b  d88P Y88..88P 888    Y8b.
-#  8888888P"   "Y88P"   "Y88P"   "Y888  88888P'  "Y888 888    "Y888888 88888P"   "Y8888P"   "Y88P"  888     "Y8888
-#                                                                      888
-#                                                                      888
-#                                                                      888
-# '''
-
-# type-hint for ExtpipesCore instance response
-T_BootstrapCore = TypeVar("T_BootstrapCore", bound="BootstrapCore")
-
-
-class BootstrapCore:
-
-    # CDF group prefix, i.e. "cdf:", to make bootstrap created CDF groups easy recognizable in Fusion
-    GROUP_NAME_PREFIX = ""
-
-    # mandatory for hierarchical-namespace
-    AGGREGATED_LEVEL_NAME = ""
-
-    # rawdbs creation support additional variants, for special purposes (like saving statestores)
-    # - default-suffix is ':rawdb' with no variant-suffix (represented by "")
-    # - additional variant-suffixes can be added like this ["", ":state"]
-    RAW_VARIANTS = [""]
-
-    def __init__(self, configpath: str, command: CommandMode, debug: bool):
-        if command == CommandMode.DELETE:
-            self.config: BootstrapDeleteConfig = BootstrapDeleteConfig.from_yaml(configpath)
-            self.delete_or_deprecate: Dict[str, Any] = self.config.delete_or_deprecate
-            if not self.config.cognite:
-                BootstrapConfigError("'cognite' section required in configuration")
-        elif command in (CommandMode.DEPLOY, CommandMode.DIAGRAM, CommandMode.PREPARE):
-
-            self.config: BootstrapDeployConfig = BootstrapDeployConfig.from_yaml(configpath)
-            self.bootstrap_config: BootstrapDeployConfig = self.config.bootstrap
-            self.idp_cdf_mappings = self.bootstrap_config.idp_cdf_mappings
-
-            # CogniteClient is optional for diagram
-            if command != CommandMode.DIAGRAM:
-                # mandatory section
-                if not self.config.cognite:
-                    BootstrapConfigError("'cognite' section required in configuration")
-
-            #
-            # load 'bootstrap.features'
-            #
-            # unpack and process features
-            features = self.bootstrap_config.features
-
-            # [OPTIONAL] default: False
-            self.with_special_groups: bool = features.with_special_groups
-            # [OPTIONAL] default: True
-            self.with_raw_capability: bool = features.with_raw_capability
-
-            # [OPTIONAL] default: "allprojects"
-            BootstrapCore.AGGREGATED_LEVEL_NAME = features.aggregated_level_name
-            # [OPTIONAL] default: "cdf:"
-            # support for '' empty string
-            BootstrapCore.GROUP_NAME_PREFIX = f"{features.group_prefix}:" if features.group_prefix else ""
-            # [OPTIONAL] default: "dataset"
-            # support for '' empty string
-            BootstrapCore.DATASET_SUFFIX = f":{features.dataset_suffix}" if features.dataset_suffix else ""
-            # [OPTIONAL] default: "rawdb"
-            # support for '' empty string
-            BootstrapCore.RAW_SUFFIX = f":{features.rawdb_suffix}" if features.rawdb_suffix else ""
-            # [OPTIONAL] default: ["", ":"state"]
-            BootstrapCore.RAW_VARIANTS = [""] + [f":{suffix}" for suffix in features.rawdb_additional_variants]
-
-        # migrating to CogniteDeployedCache
-        # self.deployed: Dict[str, Any] = {}
-        self.deployed: CogniteDeployedCache = None
-        self.all_scope_ctx: Dict[str, Any] = {}
-        self.is_dry_run: bool = False
-        self.client: CogniteClient = None
-        self.cdf_project = None
-
-        # TODO: support 'logger' section optional, provide default config for logger with console only
-        #
-        # Logger initialisation
-        #
-        # make sure the optional folders in logger.file.path exists
-        # to avoid: FileNotFoundError: [Errno 2] No such file or directory: '/github/workspace/logs/test-deploy.log'
-        if self.config.logger.file:
-            (Path.cwd() / self.config.logger.file.path).parent.mkdir(parents=True, exist_ok=True)
-        self.config.logger.setup_logging()
-        if debug:
-            # SO: https://stackoverflow.com/a/57672742/1104502
-            # how to change the log-level of the registered handlers
-
-            # 1. change the root-logger (global variable)
-            _logger.setLevel(logging.DEBUG)
-            [
-                # 2. change for each handler
-                handler.setLevel(logging.DEBUG)
-                for handler in _logger.handlers
-                if isinstance(handler, type(logging.StreamHandler()))
-            ]
-            _logger.debug("Debug logging enabled")
-
-        _logger.info(f"Starting CDF Bootstrap configuration for command: <{command}>")
-
-        # debug new features
-        if getattr(self, "bootstrap_config", False):
-            # TODO: not available for 'delete' but there must be a smarter solution
-            _logger.debug(
-                "Features from yaml-config or defaults (can be overridden by cli-parameters!): "
-                f"{self.bootstrap_config.features=}"
-            )
-
-        #
-        # Cognite initialisation (optional for 'diagram')
-        #
-        if self.config.cognite:
-            self.client: CogniteClient = self.config.cognite.get_cognite_client(  # noqa
-                client_name="inso-bootstrap-cli", token_custom_args=self.config.token_custom_args
-            )
-            self.cdf_project = self.client.config.project
-            _logger.info(f"Successful connection to CDF client to project: '{self.cdf_project}'")
-
-            # load CDF group, dataset, rawdb config
-            if command in (CommandMode.PREPARE, CommandMode.DEPLOY, CommandMode.DELETE):
-                self.deployed = CogniteDeployedCache(self.client, groups_only=(command == CommandMode.PREPARE))
-                self.deployed.log_counts()
-
-    @staticmethod
-    def acl_template(actions, scope):
-        return {"actions": actions, "scope": scope}
-
-    @staticmethod
-    def get_allprojects_name_template(ns_name=None):
-        return f"{ns_name}:{BootstrapCore.AGGREGATED_LEVEL_NAME}" if ns_name else BootstrapCore.AGGREGATED_LEVEL_NAME
-
-    @staticmethod
-    def get_dataset_name_template():
-        return "{node_name}" + BootstrapCore.DATASET_SUFFIX
-
-    @staticmethod
-    def get_raw_dbs_name_template():
-        return "{node_name}" + BootstrapCore.RAW_SUFFIX + "{raw_variant}"
-
-    @staticmethod
-    def get_timestamp():
-        return datetime.now().strftime("%Y-%m-%d %H:%M:%S")
-
-    def validate_config_length_limits(self):
-        """
-        Validate features in config
-        """
-
-        #
-        # CHECK 1 (availability)
-        #
-        if not self.AGGREGATED_LEVEL_NAME:
-            raise BootstrapValidationError(
-                "Features validation error: 'features.aggregated-level-name' is required, "
-                f"but provided as <{self.AGGREGATED_LEVEL_NAME}>"
-            )
-
-        #
-        # CHECK 2 (length limits)
-        #
-        # TODO: GROUP_NAME_LENGTH_LIMIT = ??
-        RAWDB_NAME_LENGTH_LIMIT = 32
-        DATASET_NAME_LENGTH_LIMIT = 50
-        DATASET_EXTERNALID_LENGTH_LIMIT = 255
-
-        # create all required scopes to check name lengths
-        all_scopes = {
-            # generate_target_raw_dbs -> returns a Set[str]
-            "raw": self.generate_target_raw_dbs(),  # all raw_dbs
-            # generate_target_datasets -> returns a Dict[str, Any]
-            "datasets": self.generate_target_datasets(),  # all datasets
-        }
-
-        errors = []
-        if self.with_raw_capability:
-            errors.extend(
-                [
-                    ("RAW DB", rawdb_name, len(rawdb_name), RAWDB_NAME_LENGTH_LIMIT)
-                    for rawdb_name in all_scopes["raw"]
-                    if len(rawdb_name) > RAWDB_NAME_LENGTH_LIMIT
-                ]
-            )
-        errors.extend(
-            [
-                ("DATA SET name", dataset_name, len(dataset_name), DATASET_NAME_LENGTH_LIMIT)
-                for dataset_name, dataset_details in all_scopes["datasets"].items()
-                if len(dataset_name) > DATASET_NAME_LENGTH_LIMIT
-            ]
-        )
-        errors.extend(
-            [
-                (
-                    "DATA SET external_id",
-                    dataset_details["external_id"],
-                    len(dataset_name),
-                    DATASET_EXTERNALID_LENGTH_LIMIT,
-                )
-                for dataset_name, dataset_details in all_scopes["datasets"].items()
-                if len(dataset_details["external_id"]) > DATASET_EXTERNALID_LENGTH_LIMIT
-            ]
-        )
-
-        if errors:
-            raise BootstrapValidationError(
-                "Features validation error(s):\n"
-                # RAW DB src:002:weather:rawdbiswaytoolongtofit : len(38) > 32
-                f"""{NEWLINE.join(
-                    [
-                        f'{scope_type} {scope_error} : len({scope_length}) > {max_length}'
-                        for (scope_type, scope_error, scope_length, max_length) in errors
-                    ])}"""
-            )
-
-        # return self for chaining
-        return self
-
-    def validate_config_shared_access(self):
-        """Check shared-access configuration, that all node-names exist
-
-        Returns:
-            self: allows validation chaining
-        """
-        errors = []
-
-        # collect all explicit node-names
-        ns_node_names = [ns_node.node_name for ns in self.bootstrap_config.namespaces for ns_node in ns.ns_nodes]
-
-        # add aggregated node-names (using AGGREGATED_LEVEL_NAME)
-        ns_node_names.extend(
-            [BootstrapCore.get_allprojects_name_template()]  # top-level
-            + [
-                BootstrapCore.get_allprojects_name_template(ns_name=ns.ns_name)  # ns-level
-                for ns in self.bootstrap_config.namespaces
-            ]
-        )
-
-        _logger.debug(f"{ns_node_names=}")
-
-        # check for each node-name if a shared-access exists
-        for node_name in ns_node_names:
-            if shared_access := self.get_ns_node_shared_access_by_name(node_name):
-                errors.extend(
-                    [
-                        # collect node | role | invalid shared-access node-name
-                        (node_name, role, shared_node.node_name)
-                        for role in ["owner", "read"]
-                        for shared_node in getattr(shared_access, role)
-                        if shared_node.node_name not in ns_node_names
-                    ]
-                )
-
-        if errors:
-            raise BootstrapValidationError(
-                "Shared Access validation error(s):\n"
-                # RAW DB src:002:weather:rawdbiswaytoolongtofit : len(38) > 32
-                f"""{NEWLINE.join(
-                    [
-                        f'{i+1}. Non existent node-name reference "{invalid_shared_access_node_name}" found'
-                        f' in "{node_name}".shared-access.{role}'
-                        for i, (node_name, role, invalid_shared_access_node_name) in enumerate(errors)
-                    ])}"""
-            )
-
-        return self
-
-    def validate_config_is_cdf_project_in_mappings(self):
-
-        # check if mapping exists for configured cdf-project
-        is_cdf_project_in_mappings = self.cdf_project in [mapping.cdf_project for mapping in self.idp_cdf_mappings]
-        if not is_cdf_project_in_mappings:
-            _logger.warning(f"No 'idp-cdf-mapping' found for CDF Project <{self.cdf_project}>")
-            # log or raise?
-            # raise ValueError(f'No mapping for CDF project {self.cdf_project}')
-
-        # return self for chaining
-        return self
-
-    def generate_default_action(self, action, acl_type):
-        return action_dimensions[action].get(acl_type, ["READ", "WRITE"] if action == "owner" else ["READ"])
-
-    def generate_admin_action(self, acl_admin_type):
-        return action_dimensions["admin"][acl_admin_type]
-
-    def get_ns_node_shared_access_by_name(self, node_name) -> SharedAccess:
-        for ns in self.bootstrap_config.namespaces:
-            for ns_node in ns.ns_nodes:
-                if node_name == ns_node.node_name:
-                    return ns_node.shared_access
-        return SharedAccess([], [])
-
-    def get_group_raw_dbs_groupedby_action(self, action, ns_name, node_name=None):
-        raw_db_names: Dict[str, Any] = {"owner": [], "read": []}
-        if node_name:
-            raw_db_names[action].extend(
-                # the dataset which belongs directly to this node_name
-                [
-                    self.get_raw_dbs_name_template().format(node_name=node_name, raw_variant=raw_variant)
-                    for raw_variant in BootstrapCore.RAW_VARIANTS
-                ]
-            )
-
-            # for owner groups add "shared_owner_access" raw_dbs too
-            if action == "owner":
-                raw_db_names["owner"].extend(
-                    [
-                        self.get_raw_dbs_name_template().format(
-                            node_name=shared_node.node_name, raw_variant=raw_variant
-                        )
-                        # find the group_config which matches the name,
-                        # and check the "shared_access" groups list (else [])
-                        for shared_node in self.get_ns_node_shared_access_by_name(node_name).owner
-                        for raw_variant in BootstrapCore.RAW_VARIANTS
-                    ]
-                )
-                raw_db_names["read"].extend(
-                    [
-                        self.get_raw_dbs_name_template().format(
-                            node_name=shared_node.node_name, raw_variant=raw_variant
-                        )
-                        # find the group_config which matches the name,
-                        # and check the "shared_access" groups list (else [])
-                        for shared_node in self.get_ns_node_shared_access_by_name(node_name).read
-                        for raw_variant in BootstrapCore.RAW_VARIANTS
-                    ]
-                )
-
-        else:  # handling the {ns_name}:{BootstrapCore.AGGREGATED_GROUP_NAME}
-            raw_db_names[action].extend(
-                [
-                    self.get_raw_dbs_name_template().format(node_name=ns_node.node_name, raw_variant=raw_variant)
-                    for ns in self.bootstrap_config.namespaces
-                    if ns.ns_name == ns_name
-                    for ns_node in ns.ns_nodes
-                    for raw_variant in BootstrapCore.RAW_VARIANTS
-                ]
-                # adding the {ns_name}:{BootstrapCore.AGGREGATED_GROUP_NAME} rawdbs
-                + [  # noqa
-                    self.get_raw_dbs_name_template().format(
-                        node_name=self.get_allprojects_name_template(ns_name=ns_name), raw_variant=raw_variant
-                    )
-                    for raw_variant in BootstrapCore.RAW_VARIANTS
-                ]
-            )
-            # only owner-groups support "shared_access" rawdbs
-            if action == "owner":
-                raw_db_names["owner"].extend(
-                    [
-                        self.get_raw_dbs_name_template().format(
-                            node_name=shared_access_node.node_name, raw_variant=raw_variant
-                        )
-                        # and check the "shared_access" groups list (else [])
-                        for ns in self.bootstrap_config.namespaces
-                        if ns.ns_name == ns_name
-                        for ns_node in ns.ns_nodes
-                        for shared_access_node in ns_node.shared_access.owner
-                        for raw_variant in BootstrapCore.RAW_VARIANTS
-                    ]
-                )
-                raw_db_names["read"].extend(
-                    [
-                        self.get_raw_dbs_name_template().format(
-                            node_name=shared_access_node.node_name, raw_variant=raw_variant
-                        )
-                        # and check the "shared_access" groups list (else [])
-                        for ns in self.bootstrap_config.namespaces
-                        if ns.ns_name == ns_name
-                        for ns_node in ns.ns_nodes
-                        for shared_access_node in ns_node.shared_access.read
-                        for raw_variant in BootstrapCore.RAW_VARIANTS
-                    ]
-                )
-
-        # returns clear names grouped by action
-        return raw_db_names
-
-    def get_group_datasets_groupedby_action(self, action, ns_name, node_name=None):
-        dataset_names: Dict[str, Any] = {"owner": [], "read": []}
-        # for example fac:001:wasit, uc:002:meg, etc.
-        if node_name:
-            dataset_names[action].extend(
-                # the dataset which belongs directly to this node_name
-                [self.get_dataset_name_template().format(node_name=node_name)]
-            )
-
-            # for owner groups add "shared_access" datasets too
-            if action == "owner":
-                dataset_names["owner"].extend(
-                    [
-                        self.get_dataset_name_template().format(node_name=shared_node.node_name)
-                        # find the group_config which matches the id,
-                        # and check the "shared_access" groups list (else [])
-                        for shared_node in self.get_ns_node_shared_access_by_name(node_name).owner
-                    ]
-                )
-                dataset_names["read"].extend(
-                    [
-                        self.get_dataset_name_template().format(node_name=shared_node.node_name)
-                        # find the group_config which matches the id,
-                        # and check the "shared_access" groups list (else [])
-                        for shared_node in self.get_ns_node_shared_access_by_name(node_name).read
-                    ]
-                )
-        # for example src, fac, uc, ca
-        else:  # handling the {ns_name}:{BootstrapCore.AGGREGATED_GROUP_NAME}
-            dataset_names[action].extend(
-                [
-                    # all datasets for each of the nodes of the given namespace
-                    self.get_dataset_name_template().format(node_name=ns_node.node_name)
-                    for ns in self.bootstrap_config.namespaces
-                    if ns.ns_name == ns_name
-                    for ns_node in ns.ns_nodes
-                ]
-                # adding the {ns_name}:{BootstrapCore.AGGREGATED_GROUP_NAME} dataset
-                + [  # noqa
-                    self.get_dataset_name_template().format(
-                        node_name=self.get_allprojects_name_template(ns_name=ns_name)
-                    )
-                ]
-            )
-            # only owner-groups support "shared_access" datasets
-            if action == "owner":
-                dataset_names["owner"].extend(
-                    [
-                        self.get_dataset_name_template().format(node_name=shared_access_node.node_name)
-                        # and check the "shared_access" groups list (else [])
-                        for ns in self.bootstrap_config.namespaces
-                        if ns.ns_name == ns_name
-                        for ns_node in ns.ns_nodes
-                        for shared_access_node in ns_node.shared_access.owner
-                    ]
-                )
-                dataset_names["read"].extend(
-                    [
-                        self.get_dataset_name_template().format(node_name=shared_access_node.node_name)
-                        # and check the "shared_access" groups list (else [])
-                        for ns in self.bootstrap_config.namespaces
-                        if ns.ns_name == ns_name
-                        for ns_node in ns.ns_nodes
-                        for shared_access_node in ns_node.shared_access.read
-                    ]
-                )
-
-        # returns clear names
-        return dataset_names
-
-    def dataset_names_to_ids(self, dataset_names):
-        return [
-            # get id for all dataset names
-            ds.id
-            for ds in self.deployed.datasets
-            if ds.name in dataset_names
-        ]
-
-    def get_scope_ctx_groupedby_action(self, action, ns_name, node_name=None):
-        ds_by_action = self.get_group_datasets_groupedby_action(action, ns_name, node_name)
-        rawdbs_by_action = self.get_group_raw_dbs_groupedby_action(action, ns_name, node_name)
-        return {
-            action: {"raw": rawdbs_by_action[action], "datasets": ds_by_action[action]}
-            for action in ["owner", "read"]
-        }  # fmt: skip
-
-    def generate_scope(self, acl_type, scope_ctx):
-        if acl_type == "raw":
-            # { "tableScope": { "dbsToTables": { "foo:db": {}, "bar:db": {} } }
-            return {"tableScope": {"dbsToTables": {raw: {} for raw in scope_ctx["raw"]}}}
-        elif acl_type == "datasets":
-            # { "idScope": { "ids": [ 2695894113527579, 4254268848874387 ] } }
-            return {"idScope": {"ids": self.dataset_names_to_ids(scope_ctx["datasets"])}}
-        # adding minimum projects and groups scopes for non-root groups
-        # TODO: adding documentation link
-        elif acl_type in acl_all_scope_only_types:
-            return {"all": {}}
-        elif acl_type == "groups":
-            return {"currentuserscope": {}}
-        else:  # like 'assets', 'events', 'files', 'sequences', 'timeSeries', ..
-            # { "datasetScope": { "ids": [ 2695894113527579, 4254268848874387 ] } }
-            return {"datasetScope": {"ids": self.dataset_names_to_ids(scope_ctx["datasets"])}}
-
-    def generate_group_name_and_capabilities(
-        self, action: str = None, ns_name: str = None, node_name: str = None, root_account: str = None
-    ) -> Tuple[str, List[Dict[str, Any]]]:
-        """Create the group-name and its capabilities.
-        The function supports following levels expressed by parameter combinations:
-        - core: {action} + {ns_name} + {node_name}
-        - namespace: {action} + {ns_name}
-        - top-level: {action}
-        - root: {root_account}
-
-        Args:
-            action (str, optional):
-                One of the action_dimensions ["read", "owner"].
-                Defaults to None.
-            ns_name (str, optional):
-                Namespace like "src" or "uc".
-                Defaults to None.
-            node_name (str, optional):
-                Core group like "src:001:sap" or "uc:003:demand".
-                Defaults to None.
-            root_account (str, optional):
-                Name of the root-account.
-                Defaults to None.
-
-        Returns:
-            Tuple[str, List[Dict[str, Any]]]: group-name and list of capabilities
-        """
-
-        capabilities = []
-
-        # detail level like cdf:src:001:public:read
-        if action and ns_name and node_name:
-            # group for each dedicated group-core id
-            group_name_full_qualified = f"{BootstrapCore.GROUP_NAME_PREFIX}{node_name}:{action}"
-
-            [
-                capabilities.append(  # type: ignore
-                    {
-                        f"{acl_type}Acl": self.acl_template(
-                            # check for acl specific owner actions, else default
-                            actions=self.generate_default_action(shared_action, acl_type),
-                            scope=self.generate_scope(acl_type, scope_ctx),
-                        )
-                    }
-                )
-                for acl_type in acl_default_types
-                for shared_action, scope_ctx in self.get_scope_ctx_groupedby_action(action, ns_name, node_name).items()
-                # don't create empty scopes
-                # enough to check one as they have both same length, but that's more explicit
-                if scope_ctx["raw"] and scope_ctx["datasets"]
-            ]
-
-        # group-type level like cdf:src:all:read
-        elif action and ns_name:
-            # 'all' groups on group-type level
-            # (access to all datasets/ raw-dbs which belong to this group-type)
-            group_name_full_qualified = (
-                f"{BootstrapCore.GROUP_NAME_PREFIX}{ns_name}:{BootstrapCore.AGGREGATED_LEVEL_NAME}:{action}"
-            )
-
-            [
-                capabilities.append(  # type: ignore
-                    {
-                        f"{acl_type}Acl": self.acl_template(
-                            # check for acl specific owner actions, else default
-                            actions=self.generate_default_action(shared_action, acl_type),
-                            scope=self.generate_scope(acl_type, scope_ctx),
-                        )
-                    }
-                )
-                for acl_type in acl_default_types
-                for shared_action, scope_ctx in self.get_scope_ctx_groupedby_action(action, ns_name).items()
-                # don't create empty scopes
-                # enough to check one as they have both same length, but that's more explicit
-                if scope_ctx["raw"] and scope_ctx["datasets"]
-            ]
-
-        # top level like cdf:all:read
-        elif action:
-            # 'all' groups on action level (no limits to datasets or raw-dbs)
-            group_name_full_qualified = (
-                f"{BootstrapCore.GROUP_NAME_PREFIX}{BootstrapCore.AGGREGATED_LEVEL_NAME}:{action}"
-            )
-
-            [
-                capabilities.append(  # type: ignore
-                    {
-                        f"{acl_type}Acl": self.acl_template(
-                            # check for acl specific owner actions, else default
-                            actions=self.generate_default_action(action, acl_type),
-                            # scope = { "all": {} }
-                            # create scope for all raw_dbs and datasets
-                            scope=self.generate_scope(acl_type, self.all_scope_ctx),
-                        )
-                    }
-                )
-                for acl_type in acl_default_types
-            ]
-
-        # root level like cdf:root
-        elif root_account:  # no parameters
-            # all (no limits)
-            group_name_full_qualified = f"{BootstrapCore.GROUP_NAME_PREFIX}{root_account}"
-            # all default ACLs
-            [
-                capabilities.append(  # type: ignore
-                    {
-                        f"{acl_type}Acl": self.acl_template(
-                            # check for acl specific owner actions, else default
-                            actions=self.generate_default_action("owner", acl_type),
-                            scope={"all": {}},
-                        )
-                    }
-                )
-                # skipping admin types from default types to avoid duplicates
-                for acl_type in (set(acl_default_types) - set(acl_admin_types))
-            ]
-            # plus admin ACLs
-            [
-                capabilities.append(  # type: ignore
-                    {
-                        f"{acl_admin_type}Acl": self.acl_template(
-                            # check for acl specific owner actions, else default
-                            actions=self.generate_admin_action(acl_admin_type),
-                            scope={"all": {}},
-                        )
-                    }
-                )
-                for acl_admin_type in acl_admin_types
-            ]
-        return group_name_full_qualified, capabilities
-
-    def get_group_ids_by_name(self, group_name: str) -> List[int]:
-        """Lookup if CDF group name exists (could be more than one!)
-        and return list of all CDF group IDs
-
-        Args:
-            group_name (str): CDF group name to check
-
-        Returns:
-            List[int]: of CDF group IDs
-        """
-        return [g.id for g in self.deployed.groups if g.name == group_name]
-
-    def create_group(
-        self,
-        group_name: str,
-        group_capabilities: Dict[str, Any] = None,
-        idp_mapping: Tuple[str] = None,
-    ) -> Group:
-        """Creating a CDF group
-        - with upsert support the same way Fusion updates CDF groups
-          if a group with the same name exists:
-              1. a new group with the same name will be created
-              2. then the old group will be deleted (by its 'id')
-        - with support of explicit given aad-mapping or internal lookup from config
-
-        Args:
-            group_name (str): name of the CDF group (always prefixed with GROUP_NAME_PREFIX)
-            group_capabilities (List[Dict[str, Any]], optional): Defining the CDF group capabilities.
-            aad_mapping (Tuple[str, str], optional):
-                Tuple of ({AAD SourceID}, {AAD SourceName})
-                to link the CDF group to
-
-        Returns:
-            Group: the new created CDF group
-        """
-
-        idp_source_id, idp_source_name = None, None
-        if idp_mapping:
-            # explicit given
-            # TODO: change from tuple to dataclass
-            if len(idp_mapping) != 2:
-                raise ValueError(f"Expected a tuple of length 2, got {idp_mapping=} instead")
-            idp_source_id, idp_source_name = idp_mapping
-        else:
-            # check lookup from provided config
-            mapping = self.bootstrap_config.get_idp_cdf_mapping_for_group(
-                cdf_project=self.cdf_project, cdf_group=group_name
-            )
-            # unpack
-            idp_source_id, idp_source_name = mapping.idp_source_id, mapping.idp_source_name
-
-        # check if group already exists, if yes it will be deleted after a new one is created
-        old_group_ids = self.get_group_ids_by_name(group_name)
-
-        new_group = Group(name=group_name, capabilities=group_capabilities)
-        if idp_source_id:
-            # inject (both will be pushed through the API call!)
-            new_group.source_id = idp_source_id  # 'S-314159-1234'
-            new_group.source = idp_source_name  # type: ignore
-
-        # print(f"group_create_object:<{group_create_object}>")
-        # overwrite new_group as it now contains id too
-        if self.is_dry_run:
-            _logger.info(f"Dry run - Creating group with name: <{new_group.name}>")
-            _logger.debug(f"Dry run - Creating group details: <{new_group}>")
-        else:
-            new_group: Union[Group, GroupList] = self.client.iam.groups.create(new_group)
-            self.deployed.groups.create(resources=new_group)
-            _logger.info(f"  {new_group.name} ({new_group.id}) [idp source: {new_group.source_id}]")
-
-        # if the group name existed before, delete those groups now
-        # same upsert approach Fusion is using to update a CDF group: create new with changes => then delete old one
-        if old_group_ids:
-            if self.is_dry_run:
-                _logger.info(f"Dry run - Deleting groups with ids: <{old_group_ids}>")
-            else:
-                self.client.iam.groups.delete(old_group_ids)
-                self.deployed.groups.delete(resources=self.deployed.groups.select(values=old_group_ids))
-
-        return new_group
-
-    def process_group(
-        self, action: str = None, ns_name: str = None, node_name: str = None, root_account: str = None
-    ) -> Group:
-        # to avoid complex upsert logic, all groups will be recreated and then the old ones deleted
-
-        # to be merged with existing code
-        # print(f"=== START: action<{action}> | ns_name<{ns_name}> | node_name<{node_name}> ===")
-
-        group_name, group_capabilities = self.generate_group_name_and_capabilities(
-            action, ns_name, node_name, root_account
-        )
-
-        group: Group = self.create_group(group_name, group_capabilities)
-        return group
-
-    def generate_target_datasets(self) -> Dict[str, Any]:
-        # list of all targets: autogenerated dataset names
-        target_datasets = {
-            # dictionary generator
-            # dataset_name : {Optional[dataset_description], Optional[dataset_metadata], ..}
-            # key:
-            (fq_ns_name := self.get_dataset_name_template().format(node_name=ns_node.node_name)):
-            # value
-            {
-                "description": ns_node.description,
-                "metadata": ns_node.metadata,
-                # if not explicit provided, same template as name
-                "external_id": ns_node.external_id or fq_ns_name,
-            }
-            for ns in self.bootstrap_config.namespaces
-            for ns_node in ns.ns_nodes
-        }
-
-        # update target datasets to include 'allproject' and '{ns_name}:{BootstrapCore.AGGREGATED_GROUP_NAME}' datasets
-        target_datasets.update(
-            {  # dictionary generator
-                # key:
-                self.get_dataset_name_template().format(
-                    node_name=f"{ns_name}:{BootstrapCore.AGGREGATED_LEVEL_NAME}"
-                    if ns_name
-                    else BootstrapCore.AGGREGATED_LEVEL_NAME
-                ):
-                # value
-                {
-                    "description": f"Dataset for '{BootstrapCore.AGGREGATED_LEVEL_NAME}' Owner groups",
-                    # "metadata": "",
-                    "external_id": f"{ns_name}:{BootstrapCore.AGGREGATED_LEVEL_NAME}"
-                    if ns_name
-                    else BootstrapCore.AGGREGATED_LEVEL_NAME,
-                }
-                # creating 'all' at group type level + top-level
-                for ns_name in list([ns.ns_name for ns in self.bootstrap_config.namespaces]) + [""]
-            }
-        )
-
-        return target_datasets
-
-    def generate_missing_datasets(self) -> Tuple[List[str], List[str]]:
-        target_datasets = self.generate_target_datasets()
-
-        # which targets are not already deployed?
-        missing_datasets = {
-            name: payload for name, payload in target_datasets.items() if name not in self.deployed.datasets.get_names()
-        }
-
-        if missing_datasets:
-            # create all datasets which are not already deployed
-            # https://docs.cognite.com/api/v1/#operation/createDataSets
-            datasets_to_be_created = [
-                DataSet(
-                    name=name,
-                    description=payload.get("description"),
-                    external_id=payload.get("external_id"),
-                    metadata=payload.get("metadata"),
-                    write_protected=True,
-                )
-                for name, payload in missing_datasets.items()
-            ]
-            if self.is_dry_run:
-                _logger.info(f"Dry run - Creating missing datasets: {[name for name in missing_datasets]}")
-                _logger.debug(f"Dry run - Creating missing datasets (details): <{datasets_to_be_created}>")
-            else:
-                created_datasets: Union[DataSet, DataSetList] = self.client.data_sets.create(datasets_to_be_created)
-                self.deployed.datasets.create(resources=created_datasets)
-
-        # which targets are already deployed?
-        existing_datasets = {
-            # dictionary generator
-            # key:
-            ds.name:
-            # value
-            # Merge dataset 'id' from CDF with dataset arguments from config.yml
-            dict(id=ds.id, **target_datasets[ds.name])
-            for ds in self.deployed.datasets
-            if ds.name in target_datasets.keys()
-        }
-
-        if existing_datasets:
-            # update datasets which are already deployed
-            # https://docs.cognite.com/api/v1/#operation/createDataSets
-            datasets_to_be_updated = [
-                DataSetUpdate(id=dataset["id"])
-                .name.set(name)
-                .description.set(dataset.get("description"))
-                .external_id.set(dataset.get("external_id"))
-                .metadata.set(dataset.get("metadata"))
-                for name, dataset in existing_datasets.items()
-            ]
-            if self.is_dry_run:
-                # cannot get easy the ds.name out of a DataSetUpdate object > using existing_datasets for logging
-                _logger.info(f"Dry run - Updating existing datasets: {[name for name in existing_datasets]}")
-                # dump of DataSetUpdate object
-                _logger.debug(f"Dry run - Updating existing datasets (details): <{datasets_to_be_updated}>")
-            else:
-                updated_datasets: Union[DataSet, DataSetList] = self.client.data_sets.update(datasets_to_be_updated)
-                self.deployed.datasets.update(resources=updated_datasets)
-
-        return list(target_datasets.keys()), list(missing_datasets.keys())
-
-    def generate_target_raw_dbs(self) -> Set[str]:
-        # list of all targets: autogenerated raw_db names
-        target_raw_db_names = set(
-            [
-                self.get_raw_dbs_name_template().format(node_name=ns_node.node_name, raw_variant=raw_variant)
-                for ns in self.bootstrap_config.namespaces
-                for ns_node in ns.ns_nodes
-                for raw_variant in BootstrapCore.RAW_VARIANTS
-            ]
-        )
-        target_raw_db_names.update(
-            # add RAW DBs for 'all' users
-            [
-                self.get_raw_dbs_name_template().format(
-                    node_name=f"{ns_name}:{BootstrapCore.AGGREGATED_LEVEL_NAME}"
-                    if ns_name
-                    else BootstrapCore.AGGREGATED_LEVEL_NAME,
-                    raw_variant=raw_variant,
-                )
-                # creating allprojects at group type level + top-level
-                for ns_name in list([ns.ns_name for ns in self.bootstrap_config.namespaces]) + [""]
-                for raw_variant in BootstrapCore.RAW_VARIANTS
-            ]
-        )
-
-        return target_raw_db_names
-
-    def generate_missing_raw_dbs(self) -> Tuple[List[str], List[str]]:
-        target_raw_db_names = self.generate_target_raw_dbs()
-
-        try:
-            # which targets are not already deployed?
-            missing_rawdb_names = target_raw_db_names - set(self.deployed.raw_dbs.get_names())
-        except Exception as exc:
-            _logger.info(f"RAW databases do not exist in CDF:\n{exc}")
-            missing_rawdb_names = target_raw_db_names
-
-        if missing_rawdb_names:
-            # create all raw_dbs which are not already deployed
-            if self.is_dry_run:
-                for raw_db in list(missing_rawdb_names):
-                    _logger.info(f"Dry run - Creating rawdb: <{raw_db}>")
-            else:
-                created_rawdbs: Union[Database, DatabaseList] = self.client.raw.databases.create(
-                    list(missing_rawdb_names)
-                )
-                self.deployed.raw_dbs.create(resources=created_rawdbs)
-
-        return target_raw_db_names, missing_rawdb_names
-
-    """
-    "Special CDF groups" are groups which don't have capabilities but have an effect by their name only.
-    1. 'transformations' group: grants access to "Fusion > Integrate > Transformations"
-    2. 'extractors' group: grants access to "Fusion > Integrate > Extract Data" which allows dowload of extractors
-
-    Both of them are about getting deprecated in the near future (time of writing: Q4 '21).
-    - 'transformations' can already be replaced with dedicated 'transformationsAcl' capabilities
-    - 'extractors' only used to grant access to extractor-download page
-    """
-
-    def generate_special_groups(self):
-
-        special_group_names = ["extractors", "transformations"]
-        _logger.info(f"Generating special groups:\n{special_group_names}")
-
-        for special_group_name in special_group_names:
-            self.create_group(group_name=special_group_name)
-
-    # generate all groups - iterating through the 3-level hierarchy
-    def generate_groups(self):
-        # permutate the combinations
-        for action in ["read", "owner"]:  # action_dimensions w/o 'admin'
-            for ns in self.bootstrap_config.namespaces:
-                for ns_node in ns.ns_nodes:
-                    # group for each dedicated group-type id
-                    self.process_group(action, ns.ns_name, ns_node.node_name)
-                # 'all' groups on group-type level
-                # (access to all datasets/ raw-dbs which belong to this group-type)
-                self.process_group(action, ns.ns_name)
-            # 'all' groups on action level (no limits to datasets or raw-dbs)
-            self.process_group(action)
-        # creating CDF group for root_account (highest admin-level)
-        for root_account in ["root"]:
-            self.process_group(root_account=root_account)
-
-    # prepare a yaml for "delete" job
-    def dump_delete_template_to_yaml(self) -> None:
-        # and reload again now with latest group config too
-
-        # log cdf resource counts
-        self.deployed.log_counts()
-
-        delete_template = yaml.dump(
-            {
-                "delete_or_deprecate": {
-                    "raw_dbs": [],
-                    "datasets": [],
-                    "groups": [],
-                },
-                "latest_deployment": {
-                    "raw_dbs": sorted(self.deployed.raw_dbs.get_names()),
-                    # (.. or "") because dataset names can be empty (None value)
-                    "datasets": sorted(self.deployed.datasets.get_names()),
-                    # (.. or "") because group names can be empty (None value)
-                    "groups": sorted(self.deployed.groups.get_names()),
-                },
-            }
-        )
-        _logger.info(f"Delete template:\n{delete_template}")
-        # return delete_template
-
-    """
-    ### create / delete
-    * new in config
-    * delete removed from config
-    """
-
-    def dry_run(self, dry_run: YesNoType) -> T_BootstrapCore:
-        self.is_dry_run = dry_run == YesNoType.yes
-
-        if self.is_dry_run:
-            _logger.info("DRY-RUN active: No changes will be made to CDF")
-
-        # return self for command chaining
-        return self
-
-    # '''
-    #  oo.ooooo.  oooo d8b  .ooooo.  oo.ooooo.   .oooo.   oooo d8b  .ooooo.
-    #   888' `88b `888""8P d88' `88b  888' `88b `P  )88b  `888""8P d88' `88b
-    #   888   888  888     888ooo888  888   888  .oP"888   888     888ooo888
-    #   888   888  888     888    .o  888   888 d8(  888   888     888    .o
-    #   888bod8P' d888b    `Y8bod8P'  888bod8P' `Y888""8o d888b    `Y8bod8P'
-    #   888                           888
-    #  o888o                         o888o
-    # '''
-    def prepare(self, idp_source_id: str) -> None:
-        group_name = "cdf:bootstrap"
-        # group_name = f"{create_config.environment}:bootstrap"
-
-        group_capabilities = [
-            {"datasetsAcl": {"actions": ["READ", "WRITE", "OWNER"], "scope": {"all": {}}}},
-            {"rawAcl": {"actions": ["READ", "WRITE", "LIST"], "scope": {"all": {}}}},
-            {"groupsAcl": {"actions": ["LIST", "READ", "CREATE", "UPDATE", "DELETE"], "scope": {"all": {}}}},
-            {"projectsAcl": {"actions": ["READ", "UPDATE"], "scope": {"all": {}}}},
-        ]
-
-        # TODO: replace with dataclass
-        idp_mapping = [
-            # sourceId
-            idp_source_id,
-            # sourceName
-            f"IdP group ID: {idp_source_id}",
-        ]
-
-        _logger.debug(f"GROUPS in CDF:\n{self.deployed.groups}")
-
-        if self.is_dry_run:
-            _logger.info(f"Dry run - Creating minimum CDF Group for bootstrap: <{group_name=}> with {idp_mapping=}")
-        else:
-            # allows idempotent creates, as it cleans up old groups with same names after creation
-            self.create_group(group_name=group_name, group_capabilities=group_capabilities, idp_mapping=idp_mapping)
-            _logger.info(f"Created CDF group {group_name}")
-
-        _logger.info("Finished CDF Project Bootstrapper in 'prepare' mode ")
-
-    # '''
-    #        .o8            oooo                .
-    #       "888            `888              .o8
-    #   .oooo888   .ooooo.   888   .ooooo.  .o888oo  .ooooo.
-    #  d88' `888  d88' `88b  888  d88' `88b   888   d88' `88b
-    #  888   888  888ooo888  888  888ooo888   888   888ooo888
-    #  888   888  888    .o  888  888    .o   888 . 888    .o
-    #  `Y8bod88P" `Y8bod8P' o888o `Y8bod8P'   "888" `Y8bod8P'
-    # '''
-    def delete(self):
-
-        # groups
-        group_names = self.delete_or_deprecate["groups"]
-        if group_names:
-            delete_group_ids = [g.id for g in self.deployed.groups if g.name in group_names]
-            if delete_group_ids:
-                # only delete groups which exist
-                _logger.info(f"DELETE groups: {group_names}")
-                if self.is_dry_run:
-                    _logger.info(f"Dry run - Deprecating groups: <{group_names}>")
-                else:
-                    self.client.iam.groups.delete(delete_group_ids)
-                    self.deployed.groups.delete(resources=self.deployed.groups.select(values=delete_group_ids))
-
-            else:
-                _logger.info(f"Groups already deleted: {group_names}")
-        else:
-            _logger.info("No groups to delete")
-
-        # raw_dbs
-        raw_db_names = self.delete_or_deprecate["raw_dbs"]
-        if raw_db_names:
-            delete_raw_db_names = list(set(raw_db_names).intersection(set(self.deployed.raw_dbs.get_names())))
-            if delete_raw_db_names:
-                # only delete dbs which exist
-                # print("DELETE raw_dbs recursive with tables: ", raw_db_names)
-                _logger.info(f"DELETE raw_dbs recursive with tables: {raw_db_names}")
-                if self.is_dry_run:
-                    _logger.info(f"Dry run - Deprecating raw_dbs: <{raw_db_names}>")
-                else:
-                    self.client.raw.databases.delete(delete_raw_db_names, recursive=True)
-                    self.deployed.raw_dbs.delete(resources=self.deployed.raw_dbs.select(values=delete_raw_db_names))
-            else:
-                # print(f"RAW DBs already deleted: {raw_db_names}")
-                _logger.info(f"RAW DBs already deleted: {raw_db_names}")
-        else:
-            _logger.info("No RAW Databases to delete")
-
-        # datasets cannot be deleted by design
-        # deprecate/archive them by prefix name with "_DEPR_", setting
-        # "archive=true" and a "description" with timestamp of deprecation
-        dataset_names = self.delete_or_deprecate["datasets"]
-        if dataset_names:
-            # get datasets which exists by name
-            delete_datasets = [ds for ds in self.deployed.datasets if ds.name in dataset_names]
-            if delete_datasets:
-                for ds in delete_datasets:
-                    _logger.info(f"DEPRECATE dataset: {ds.name}")
-                    update_dataset = self.client.data_sets.retrieve(id=ds.id)
-                    update_dataset.name = (
-                        f"_DEPR_{update_dataset.name}"
-                        if not update_dataset.name.startswith("_DEPR_")
-                        else f"{update_dataset.name}"
-                    )  # don't stack the DEPR prefixes
-                    update_dataset.description = "Deprecated {}".format(self.get_timestamp())
-                    update_dataset.metadata = dict(update_dataset.metadata, archived=True)  # or dict(a, **b)
-                    update_dataset.external_id = f"_DEPR_{update_dataset.external_id}_[{self.get_timestamp()}]"
-                    if self.is_dry_run:
-                        _logger.info(f"Dry run - Deprecated dataset details: <{update_dataset}>")
-                    else:
-                        updated_datasets = self.client.data_sets.update(update_dataset)
-                        self.deployed.datasets.update(resources=updated_datasets)
-
-        else:
-            _logger.info("No datasets to archive (and mark as deprecated)")
-
-        # dump all configs to yaml, as cope/paste template for delete_or_deprecate step
-        _logger.info("Finished deleting CDF groups, datasets and RAW Databases")
-        self.dump_delete_template_to_yaml()
-        # TODO: write to file or standard output
-        _logger.info("Finished deleting CDF groups, datasets and RAW Databases")
-
-    # '''
-    #        .o8                       oooo
-    #       "888                       `888
-    #   .oooo888   .ooooo.  oo.ooooo.   888   .ooooo.  oooo    ooo
-    #  d88' `888  d88' `88b  888' `88b  888  d88' `88b  `88.  .8'
-    #  888   888  888ooo888  888   888  888  888   888   `88..8'
-    #  888   888  888    .o  888   888  888  888   888    `888'
-    #  `Y8bod88P" `Y8bod8P'  888bod8P' o888o `Y8bod8P'     .8'
-    #                        888                       .o..P'
-    #                       o888o                      `Y8P'
-    # '''
-    def deploy(self, with_special_groups: YesNoType, with_raw_capability: YesNoType) -> None:
-
-        # store parameter as bool
-        # if provided they override configuration or defaults from yaml-config
-        if with_special_groups:
-            self.with_special_groups = with_special_groups == YesNoType.yes
-        if with_raw_capability:
-            self.with_raw_capability = with_raw_capability == YesNoType.yes
-
-        # debug new features and override with cli-parameters
-        _logger.debug(f"From cli: {with_special_groups=} / {with_raw_capability=}")
-        _logger.debug(f"Effective: {self.with_special_groups=} / {self.with_raw_capability=}")
-
-        # load deployed groups, datasets, raw_dbs with their ids and metadata
-        _logger.debug(f"RAW_DBS in CDF:\n{self.deployed.raw_dbs.get_names()}")
-        _logger.debug(f"DATASETS in CDF:\n{self.deployed.datasets.get_names()}")
-        _logger.debug(f"GROUPS in CDF:\n{self.deployed.groups.get_names()}")
-
-        # run generate steps (only print results atm)
-
-        target_raw_db_names: List[str] = []
-        new_created_raw_db_names: List[str] = []
-        if self.with_raw_capability:
-            target_raw_db_names, new_created_raw_db_names = self.generate_missing_raw_dbs()
-            _logger.info(f"All RAW_DBS from config:\n{target_raw_db_names}")
-            _logger.info(f"New RAW_DBS to CDF:\n{list(new_created_raw_db_names)}")
-        else:
-            # no RAW DBs means no access to RAW at all
-            # which means no 'rawAcl' capability to create
-            # remove it form the default types
-            _logger.info("Creating no RAW_DBS and no 'rawAcl' capability")
-            acl_default_types.remove("raw")
-
-        target_dataset_names, new_created_dataset_names = self.generate_missing_datasets()
-        _logger.info(f"All DATASETS from config:\n{target_dataset_names}")
-        _logger.info(f"New DATASETS to CDF:\n{new_created_dataset_names}")
-
-        # store all raw_dbs and datasets in scope of this configuration
-        self.all_scope_ctx = {
-            "raw": target_raw_db_names,  # all raw_dbs
-            "datasets": target_dataset_names,  # all datasets
-        }
-
-        # Special CDF groups and their aad_mappings
-        if with_special_groups == YesNoType.yes:
-            self.generate_special_groups()
-
-        # CDF groups from configuration
-        self.generate_groups()
-        if not self.is_dry_run:
-            _logger.info("Created new CDF groups")
-
-        _logger.debug(f"Final RAW_DBS in CDF:\n{self.deployed.raw_dbs.get_names()}")
-        _logger.debug(f"Final DATASETS in CDF:\n{self.deployed.datasets.get_names()}")
-        _logger.debug(f"Final GROUPS in CDF\n{self.deployed.groups.get_names()}")
-
-        # dump all configs to yaml, as cope/paste template for delete_or_deprecate step
-        _logger.info("Finished creating CDF groups, datasets and RAW Databases")
-        self.dump_delete_template_to_yaml()
-        # _logger.info(f'Bootstrap Pipelines: created: {len(created)}, deleted: {len(delete_ids)}')
-
-    # '''
-    #        .o8   o8o
-    #       "888   `"'
-    #   .oooo888  oooo   .oooo.    .oooooooo oooo d8b  .oooo.   ooo. .oo.  .oo.
-    #  d88' `888  `888  `P  )88b  888' `88b  `888""8P `P  )88b  `888P"Y88bP"Y88b
-    #  888   888   888   .oP"888  888   888   888      .oP"888   888   888   888
-    #  888   888   888  d8(  888  `88bod8P'   888     d8(  888   888   888   888
-    #  `Y8bod88P" o888o `Y888""8o `8oooooo.  d888b    `Y888""8o o888o o888o o888o
-    #                             d"     YD
-    #                             "Y88888P'
-    # '''
-
-    def diagram(
-        self,
-        to_markdown: YesNoType = YesNoType.no,
-        with_raw_capability: YesNoType = YesNoType.yes,
-        cdf_project: str = None,
-    ) -> None:
-        """Diagram mode used to document the given configuration as a Mermaid diagram.
-
-        Args:
-            to_markdown (YesNoType, optional):
-              - Encapsulate Mermaid diagram in Markdown syntax.
-              - Defaults to 'YesNoType.no'.
-            with_raw_capability (YesNoType, optional):
-              - Create RAW DBs and 'rawAcl' capability. Defaults to 'YesNoType.tes'.
-            cdf_project (str, optional):
-              - Provide the CDF Project to use for the diagram 'idp-cdf-mappings'.
-
-        Example:
-            # requires a 'cognite' configuration section
-            ➟  poetry run bootstrap-cli diagram configs/config-deploy-example-v2.yml | clip.exe
-            # precedence over 'cognite.project' which CDF Project to diagram 'bootstrap.idp-cdf-mappings'
-            # making a 'cognite' section optional
-            ➟  poetry run bootstrap-cli diagram --cdf-project shiny-dev configs/config-deploy-example-v2.yml | clip.exe
-            # precedence over configuration 'bootstrap.features.with-raw-capability'
-            ➟  poetry run bootstrap-cli diagram --with-raw-capability no --cdf-project shiny-prod configs/config-deploy-example-v2.yml
-        """  # noqa
-
-        diagram_cdf_project = cdf_project if cdf_project else self.cdf_project
-        # same handling as in 'deploy' command
-        # store parameter as bool
-        # if available it overrides configuration or defaults from yaml-config
-        if with_raw_capability:
-            self.with_raw_capability = with_raw_capability == YesNoType.yes
-
-        # debug new features and override with cli-parameters
-        _logger.info(f"From cli: {with_raw_capability=}")
-        _logger.info(f"Effective: {self.with_raw_capability=}")
-
-        # store all raw_dbs and datasets in scope of this configuration
-        self.all_scope_ctx = {
-            "owner": (
-                all_scopes := {
-                    # generate_target_raw_dbs -> returns a Set[str]
-                    "raw": list(self.generate_target_raw_dbs()),  # all raw_dbs
-                    # generate_target_datasets -> returns a Dict[str, Any]
-                    "datasets": list(self.generate_target_datasets().keys()),  # all datasets
-                }
-            ),
-            # and copy the same to 'read'
-            "read": all_scopes,
-        }
-
-        def get_group_name_and_scopes(
-            action: str = None, ns_name: str = None, node_name: str = None, root_account: str = None
-        ) -> Tuple[str, Dict[str, Any]]:
-            """Adopted generate_group_name_and_capabilities() and get_scope_ctx_groupedby_action()
-            to respond with
-            - the full-qualified CDF group name and
-            - all scopes sorted by action [read|owner] and [raw|datasets]
-
-            Args:
-                action (str, optional):
-                    One of the action_dimensions ["read", "owner"].
-                    Defaults to None.
-                ns_name (str, optional):
-                    Namespace like "src" or "uc".
-                    Defaults to None.
-                node_name (str, optional):
-                    Core group like "src:001:sap" or "uc:003:demand".
-                    Defaults to None.
-                root_account (str, optional):
-                    Name of the root-account.
-                    Defaults to None.
-
-                Returns:
-                    Tuple[str, Dict[str, Any]]: (group_name, scope_ctx_by_action)
-                        scope_ctx_by_action is a dictionary with the following structure:
-                            {'owner': {
-                                'raw': ['src:002:weather:rawdb', 'src:002:weather:rawdb:state'],
-                                'datasets': ['src:002:weather:dataset']
-                                },
-                            'read': {
-                                'raw': [],
-                                'datasets': []
-                            }}
-            """
-
-            group_name_full_qualified, scope_ctx_by_action = None, None
-
-            # detail level like cdf:src:001:public:read
-            if action and ns_name and node_name:
-                group_name_full_qualified = f"{BootstrapCore.GROUP_NAME_PREFIX}{node_name}:{action}"
-                scope_ctx_by_action = self.get_scope_ctx_groupedby_action(action, ns_name, node_name)
-
-            # group-type level like cdf:src:all:read
-            elif action and ns_name:
-                # 'all' groups on group-type level
-                # (access to all datasets/ raw-dbs which belong to this group-type)
-                group_name_full_qualified = (
-                    f"{BootstrapCore.GROUP_NAME_PREFIX}{ns_name}:{BootstrapCore.AGGREGATED_LEVEL_NAME}:{action}"
-                )
-                scope_ctx_by_action = self.get_scope_ctx_groupedby_action(action, ns_name)
-
-            # top level like cdf:all:read
-            elif action:
-                # 'all' groups on action level (no limits to datasets or raw-dbs)
-                group_name_full_qualified = (
-                    f"{BootstrapCore.GROUP_NAME_PREFIX}{BootstrapCore.AGGREGATED_LEVEL_NAME}:{action}"
-                )
-                # limit all_scopes to 'action'
-                scope_ctx_by_action = {action: self.all_scope_ctx[action]}
-            # root level like cdf:root
-            elif root_account:  # no parameters
-                # all (no limits)
-                group_name_full_qualified = f"{BootstrapCore.GROUP_NAME_PREFIX}{root_account}"
-
-            return group_name_full_qualified, scope_ctx_by_action
-
-        class SubgraphTypes(str, Enum):
-            idp = "IdP Groups"
-            owner = "'Owner' Groups"
-            read = "'Read' Groups"
-            # OWNER
-            core_cdf_owner = "Node Level (Owner)"
-            ns_cdf_owner = "Namespace Level (Owner)"
-            scope_owner = "Scopes (Owner)"
-            # READ
-            core_cdf_read = "Node Level (Read)"
-            ns_cdf_read = "Namespace Level (Read)"
-            scope_read = "Scopes (Read)"
-
-        # TODO: refactoring required, too much lines
-        def group_to_graph(
-            graph: GraphRegistry,
-            action: str = None,
-            ns_name: str = None,
-            node_name: str = None,
-            root_account: str = None,
-        ) -> None:
-
-            if root_account:
-                return
-
-            group_name, scope_ctx_by_action = get_group_name_and_scopes(action, ns_name, node_name, root_account)
-
-            # check lookup from provided config
-            mapping = self.bootstrap_config.get_idp_cdf_mapping_for_group(
-                # diagram explicit given cdf_project, or configured in 'cognite' configuration section
-                cdf_project=diagram_cdf_project,
-                cdf_group=group_name,
-            )
-            # unpack
-            # idp_source_id, idp_source_name = self.aad_mapping_lookup.get(node_name, [None, None])
-            idp_source_id, idp_source_name = mapping.idp_source_id, mapping.idp_source_name
-
-            _logger.info(f"{ns_name=} : {group_name=} : {scope_ctx_by_action=} [{idp_source_name=}]")
-
-            # preload master subgraphs
-            core_cdf = graph.get_or_create(getattr(SubgraphTypes, f"core_cdf_{action}"))
-            ns_cdf_graph = graph.get_or_create(getattr(SubgraphTypes, f"ns_cdf_{action}"))
-            scope_graph = graph.get_or_create(getattr(SubgraphTypes, f"scope_{action}"))
-
-            #
-            # NODE - IDP GROUP
-            #
-            idp = graph.get_or_create(SubgraphTypes.idp)
-            if idp_source_name and (idp_source_name not in idp):
-                idp.elements.append(
-                    TrapezNode(
-                        id_name=idp_source_name,
-                        display=idp_source_name,
-                        comments=[f'IdP objectId: {idp_source_id}']
-                        )
-                    )  # fmt: skip
-                graph.edges.append(
-                    Edge(
-                        id_name=idp_source_name,
-                        dest=group_name,
-                        annotation=None,
-                        comments=[]
-                        )
-                    )  # fmt: skip
-
-            # {'owner': {'raw': ['src:002:weather:rawdb', 'src:002:weather:rawdb:state'],
-            #       'datasets': ['src:002:weather:dataset']},
-            # 'read': {'raw': [], 'datasets': []}}
-
-            #
-            # NODE - CORE LEVEL
-            #   'cdf:src:001:public:read'
-            #
-            if action and ns_name and node_name:
-                core_cdf.elements.append(
-                    RoundedNode(
-                        id_name=group_name,
-                        display=group_name,
-                        comments=""
-                        )
-                    )  # fmt: skip
-
-                #
-                # EDGE FROM PARENT 'src:all' to 'src:001:sap'
-                #
-                edge_type_cls = Edge if action == "owner" else DottedEdge
-                graph.edges.append(
-                    edge_type_cls(
-                        # link from all:{ns}
-                        # multiline f-string split as it got too long
-                        # TODO: refactor into string-templates
-                        id_name=f"{BootstrapCore.GROUP_NAME_PREFIX}{ns_name}:"
-                        f"{BootstrapCore.AGGREGATED_LEVEL_NAME}:{action}",
-                        dest=group_name,
-                        annotation="",
-                        comments=[],
-                    )
-                )  # fmt: skip
-
-                # add core and all scopes
-                # shared_action: [read|owner]
-                for shared_action, scope_ctx in scope_ctx_by_action.items():
-                    # scope_type: [raw|datasets]
-                    # scopes: List[str]
-                    for scope_type, scopes in scope_ctx.items():
-
-                        if not self.with_raw_capability and scope_type == "raw":
-                            continue  # SKIP RAW
-
-                        for scope_name in scopes:
-
-                            #
-                            # NODE DATASET or RAW scope
-                            #    'src:001:sap:rawdb'
-                            #
-                            if scope_name not in scope_graph:
-                                node_type_cls = SubroutineNode if scope_type == "raw" else AssymetricNode
-                                scope_graph.elements.append(
-                                    node_type_cls(
-                                        id_name=f"{scope_name}__{action}__{scope_type}",
-                                        display=scope_name,
-                                        comments=""
-                                        )
-                                )  # fmt: skip
-
-                            #
-                            # EDGE FROM actual processed group-node to added scope
-                            #   cdf:src:001:sap:read to 'src:001:sap:rawdb'
-                            #
-                            edge_type_cls = Edge if shared_action == "owner" else DottedEdge
-                            graph.edges.append(
-                                edge_type_cls(
-                                    id_name=group_name,
-                                    dest=f"{scope_name}__{action}__{scope_type}",
-                                    annotation=shared_action,
-                                    comments=[],
-                                )
-                            )  # fmt: skip
-
-            #
-            # NODE - NAMESPACE LEVEL
-            #   'src:all:read' or 'src:all:owner'
-            elif action and ns_name:
-                ns_cdf_graph.elements.append(
-                    Node(
-                        id_name=group_name,
-                        display=group_name,
-                        comments=""
-                        )
-                    )  # fmt: skip
-
-                #
-                # EDGE FROM PARENT top LEVEL to NAMESPACE LEVEL
-                #   'all' to 'src:all'
-                #
-                edge_type_cls = Edge if action == "owner" else DottedEdge
-                graph.edges.append(
-                    edge_type_cls(
-                        id_name=f"{BootstrapCore.GROUP_NAME_PREFIX}{BootstrapCore.AGGREGATED_LEVEL_NAME}:{action}",
-                        dest=group_name,
-                        annotation="",
-                        comments=[],
-                    )
-                )  # fmt: skip
-
-                # add namespace-node and all scopes
-                # shared_action: [read|owner]
-                for shared_action, scope_ctx in scope_ctx_by_action.items():
-                    # scope_type: [raw|datasets]
-                    # scopes: List[str]
-                    for scope_type, scopes in scope_ctx.items():
-
-                        if not self.with_raw_capability and scope_type == "raw":
-                            continue  # SKIP RAW
-
-                        for scope_name in scopes:
-
-                            # LIMIT only to direct scopes for readability
-                            # which have for example 'src:all:' as prefix
-                            if not scope_name.startswith(f"{ns_name}:{BootstrapCore.AGGREGATED_LEVEL_NAME}:"):
-                                continue
-
-                            #
-                            # NODE DATASET or RAW scope
-                            #    'src:all:rawdb'
-                            #
-                            if scope_name not in scope_graph:
-
-                                node_type_cls = SubroutineNode if scope_type == "raw" else AssymetricNode
-                                scope_graph.elements.append(
-                                    node_type_cls(
-                                        id_name=f"{scope_name}__{action}__{scope_type}",
-                                        display=scope_name,
-                                        comments=""
-                                        )
-                                )  # fmt: skip
-
-                            #
-                            # EDGE FROM actual processed group-node to added scope
-                            #   cdf:src:all:read to 'src:all:rawdb'
-                            #
-                            edge_type_cls = Edge if shared_action == "owner" else DottedEdge
-                            graph.edges.append(
-                                edge_type_cls(
-                                    id_name=group_name,
-                                    dest=f"{scope_name}__{action}__{scope_type}",
-                                    annotation=shared_action,
-                                    comments=[],
-                                )
-                            )  # fmt: skip
-
-            #
-            # NODE - TOP LEVEL
-            #   like `cdf:all:read`
-            #
-            elif action:
-                ns_cdf_graph.elements.append(
-                    Node(
-                        id_name=group_name,
-                        display=group_name,
-                        comments=""
-                        )
-                    )  # fmt: skip
-
-                # add namespace-node and all scopes
-                # shared_action: [read|owner]
-                for shared_action, scope_ctx in scope_ctx_by_action.items():
-                    # scope_type: [raw|datasets]
-                    # scopes: List[str]
-                    for scope_type, scopes in scope_ctx.items():
-
-                        if not self.with_raw_capability and scope_type == "raw":
-                            continue  # SKIP RAW
-
-                        for scope_name in scopes:
-
-                            # LIMIT only to direct scopes for readability
-                            # which have for example 'src:all:' as prefix
-                            if not scope_name.startswith(f"{BootstrapCore.AGGREGATED_LEVEL_NAME}:"):
-                                continue
-
-                            # _logger.info(f"> {action=} {shared_action=} process {scope_name=} : all {scopes=}")
-                            #
-                            # NODE DATASET or RAW scope
-                            #    'all:rawdb'
-                            #
-                            if scope_name not in scope_graph:
-
-                                # _logger.info(f">> add {scope_name=}__{action=}")
-
-                                node_type_cls = SubroutineNode if scope_type == "raw" else AssymetricNode
-                                scope_graph.elements.append(
-                                    node_type_cls(
-                                        id_name=f"{scope_name}__{action}__{scope_type}",
-                                        display=scope_name,
-                                        comments=""
-                                        )
-                                )  # fmt: skip
-
-                            #
-                            # EDGE FROM actual processed group-node to added scope
-                            #   cdf:all:read to 'all:rawdb'
-                            #
-                            edge_type_cls = Edge if shared_action == "owner" else DottedEdge
-                            graph.edges.append(
-                                edge_type_cls(
-                                    id_name=group_name,
-                                    dest=f"{scope_name}__{action}__{scope_type}",
-                                    annotation=shared_action,
-                                    comments=[],
-                                )
-                            )  # fmt: skip
-
-        #
-        # finished inline helper-methods
-        # starting diagram logic
-        #
-
-        if not self.with_raw_capability:
-            # no RAW DBs means no access to RAW at all
-            # which means no 'rawAcl' capability to create
-            # remove it form the default types
-            _logger.info("Without RAW_DBS and 'rawAcl' capability")
-            acl_default_types.remove("raw")
-
-        # sorting relationship output into potential subgraphs
-        graph = GraphRegistry()
-        # top subgraphs (three columns layout)
-        # provide Subgraphs with a 'subgraph_name' and a 'subgraph_short_name'
-        # using the SubgraphTypes enum 'name' (default) and 'value' properties
-        idp_group = graph.get_or_create(
-            SubgraphTypes.idp, f"{SubgraphTypes.idp.value} for CDF: '{diagram_cdf_project}'"
-        )
-        owner = graph.get_or_create(SubgraphTypes.owner, SubgraphTypes.owner.value)
-        read = graph.get_or_create(SubgraphTypes.read, SubgraphTypes.read.value)
-
-        # nested subgraphs
-        core_cdf_owner = graph.get_or_create(SubgraphTypes.core_cdf_owner, SubgraphTypes.core_cdf_owner.value)
-        ns_cdf_owner = graph.get_or_create(SubgraphTypes.ns_cdf_owner, SubgraphTypes.ns_cdf_owner.value)
-        core_cdf_read = graph.get_or_create(SubgraphTypes.core_cdf_read, SubgraphTypes.core_cdf_read.value)
-        ns_cdf_read = graph.get_or_create(SubgraphTypes.ns_cdf_read, SubgraphTypes.ns_cdf_read.value)
-        scope_owner = graph.get_or_create(SubgraphTypes.scope_owner, SubgraphTypes.scope_owner.value)
-        scope_read = graph.get_or_create(SubgraphTypes.scope_read, SubgraphTypes.scope_read.value)
-
-        # add the three top level groups to our graph
-        graph.elements.extend(
-            [
-                idp_group,
-                owner,
-                read,
-                # doc_group
-            ]
-        )
-        # add/nest the owner-subgraphs to its parent subgraph
-        owner.elements.extend(
-            [
-                core_cdf_owner,
-                ns_cdf_owner,
-                scope_owner,
-            ]
-        )
-        # add/nest the read-subgraphs to its parent subgraph
-        read.elements.extend(
-            [
-                core_cdf_read,
-                ns_cdf_read,
-                scope_read,
-            ]
-        )
-
-        # permutate the combinations
-        for action in ["read", "owner"]:  # action_dimensions w/o 'admin'
-            for ns in self.bootstrap_config.namespaces:
-                for ns_node in ns.ns_nodes:
-                    # group for each dedicated group-type id
-                    group_to_graph(graph, action, ns.ns_name, ns_node.node_name)
-                # 'all' groups on group-type level
-                # (access to all datasets/ raw-dbs which belong to this group-type)
-                group_to_graph(graph, action, ns.ns_name)
-            # 'all' groups on action level (no limits to datasets or raw-dbs)
-            group_to_graph(graph, action)
-        # all (no limits + admin)
-        # 211013 pa: for AAD root:client and root:user can be merged into 'root'
-        # for root_account in ["root:client", "root:user"]:
-        for root_account in ["root"]:
-            group_to_graph(graph, root_account=root_account)
-
-        mermaid_code = graph.to_mermaid()
-
-        _logger.info(f"Generated {len(mermaid_code)} characters")
-
-        markdown_wrapper_template = """
-## auto-generated by bootstrap-cli
-```mermaid
-{mermaid_code}
-```"""
-        # print to stdout that only the diagram can be piped to clipboard or file
-        print(
-            markdown_wrapper_template.format(mermaid_code=mermaid_code)
-            if to_markdown == YesNoType.yes
-            else mermaid_code
-        )
->>>>>>> 76feb2d8
 
 
 # '''
