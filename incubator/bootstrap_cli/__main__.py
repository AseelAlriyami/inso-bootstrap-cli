"""
Changelog:
210504 mh:
 * Adding support for minimum groups and project capabilities for read and owner Groups
 * Exception handling for root-groups to avoid duplicate groups and projects capabilities
210610 mh:
 * Adding RAW DBs and Datasets for Groups {env}:allprojects:{owner/read} and {env}:{group}:allprojects:{owner/read}
 * Adding functionality for updating dataset details (external id, description, etc) based on the config.yml
210910 pa:
 * extended acl_default_types by labels, relationships, functions
 * removed labels from acl_admin_types
 * functions don't have dataset scope
211013 pa:
 * renamed "adfs" to "aad" terminology => aad_mappings
 * for AAD 'root:client' and 'root:user' can be merged into 'root'
211014 pa:
 * adding new capabilities
      extractionpipelinesAcl
      extractionrunsAcl
211108 pa:
 * adding new capabilities
      entitymatchingAcl
 * refactor list of acl types which only support "all" scope
      acl_all_scope_only_types
 * support "labels" for non admin groups
211110 pa:
 * adding new capabilities
      sessionsAcl
220202 pa:
 * adding new capabilities
      typesAcl
220216 pa:
 * adding 'generate_special_groups()' to handle
   'extractors' and 'transformations' and their 'aad_mappings'
   * configurable through `deploy --with-special-groups=[yes|no]` parameter
 * adding new capabilities:
      transformationsAcl (replacing the need for magic "transformations" CDF Group)

"""
# std-lib
import logging
import time
import yaml
from dataclasses import dataclass, field
from datetime import datetime
from itertools import islice
from pathlib import Path

# type-hints
from enum import Enum
from typing import Any, Dict, List, Optional, Tuple

# 3rd party libs
import pandas as pd

# cli
import click
from click import Context

# Cognite Python SDK and Utils support
from cognite.client import CogniteClient

# using extractor-utils instead of native CogniteClient
from cognite.client.data_classes import DataSet, Group
from cognite.client.data_classes.data_sets import DataSetUpdate
from cognite.extractorutils.configtools import CogniteConfig, LoggingConfig, load_yaml
from dotenv import load_dotenv

# cli internal
from incubator.bootstrap_cli import __version__

# import getpass
_logger = logging.getLogger(__name__)
#
# LOAD configs
#


# mixin 'str' to 'Enum' to support comparison to string-values
# https://docs.python.org/3/library/enum.html#others
# https://stackoverflow.com/a/63028809/1104502
class YesNoType(str, Enum):
    yes = "yes"
    no = "no"


@dataclass
class BootstrapBaseConfig:
    logger: LoggingConfig
    cognite: CogniteConfig
    # token_custom_args: Dict[str, Any]
    # TODO: ading default_factory value, will break the code
    # or you have to apply for all *following* fields, default values too
    # see https://stackoverflow.com/q/51575931/1104502
    # https://medium.com/@aniscampos/python-dataclass-inheritance-finally-686eaf60fbb5
    token_custom_args: Dict[str, Any] = field(default_factory=dict)

    @classmethod
    def from_yaml(cls, filepath):
        try:
            with open(filepath) as file:
                return load_yaml(source=file, config_type=cls)
        except FileNotFoundError as exc:
            print("Incorrect file path, error message: ", exc)
            raise


@dataclass
class BootstrapDeployConfig(BootstrapBaseConfig):
    """
    Configuration parameters for CDF Project Bootstrap, deploy(create) & prepare mode
    """

    bootstrap: Dict[str, Any] = field(default_factory=dict)
    aad_mappings: Dict[str, Any] = field(default_factory=dict)


@dataclass
class BootstrapDeleteConfig(BootstrapBaseConfig):
    """
    Configuration parameters for CDF Project Bootstrap, delete mode
    """

    delete_or_deprecate: Dict[str, Any] = field(default_factory=dict)


class BootstrapConfigError(Exception):
    """Exception raised for config parser

    Attributes:
        message -- explanation of the error
    """

    def __init__(self, message: str):
        self.message = message
        super().__init__(self.message)


# this acls only support "all": {} scope
acl_all_scope_only_types = set(["projects", "sessions", "functions", "entitymatching", "transformations", "types"])

action_dimensions = {
    # owner datasets might only need READ and OWNER
    "owner": {
        "raw": ["READ", "WRITE", "LIST"],
        "datasets": ["READ", "OWNER"],
        "groups": ["LIST"],
        "projects": ["LIST"],
        "sessions": ["LIST", "CREATE"],
    },  # else ["READ","WRITE"]
    "read": {"raw": ["READ", "LIST"], "groups": ["LIST"], "projects": ["LIST"], "sessions": ["LIST"]},  # else ["READ"]
    "admin": {
        "raw": ["READ", "WRITE", "LIST"],
        "datasets": ["READ", "WRITE", "OWNER"],
        "groups": ["LIST", "READ", "CREATE", "UPDATE", "DELETE"],
        "projects": ["READ", "UPDATE", "LIST"],
    },
}

#
# GENERIC configurations
# extend when new capability is available
# check if action_dimensions must be extended with non-default capabilities:
#   which are owner: ["READ","WRITE"]
#   and read: ["READ"])
#
acl_default_types = [
    "assets",
    "datasets",
    "entitymatching",
    "events",
    "extractionPipelines",
    "extractionRuns",
    "files",
    "functions",
    "groups",
    "labels",
    "projects",
    "raw",
    "relationships",
    "sequences",
    "sessions",
    "timeSeries",
    "transformations",
    "types",
]

# give precedence when merging over acl_default_types
acl_admin_types = list(action_dimensions['admin'].keys())

class BootstrapCore:

    # 210330 pa: all rawdbs come in two variants `:rawdb` and `:rawdb:state`
    RAW_SUFFIXES = ["", ":state"]

    # Mark all auto-generated CDF Group names
    GROUP_NAME_PREFIX = "cdf:"

    def __init__(self, configpath: str, delete: bool = False):
        if delete:
            self.config: BootstrapDeleteConfig = BootstrapDeleteConfig.from_yaml(configpath)
            self.delete_or_deprecate: Dict[str, Any] = self.config.delete_or_deprecate
        else:
            self.config: BootstrapDeployConfig = BootstrapDeployConfig.from_yaml(configpath)
            self.group_types_dimensions: Dict[str, Any] = self.config.bootstrap
            self.aad_mapping_lookup: Dict[str, Any] = self.config.aad_mappings

        self.deployed: Dict[str, Any] = {}
        self.all_scope_ctx: Dict[str, Any] = {}

        # TODO debug
        # print(f"self.config= {self.config}")

        # make sure the optional folders in logger.file.path exists
        # to avoid: FileNotFoundError: [Errno 2] No such file or directory: '/github/workspace/logs/test-deploy.log'

        if self.config.logger.file:
            (Path.cwd() / self.config.logger.file.path).parent.mkdir(parents=True, exist_ok=True)

        self.config.logger.setup_logging()

        _logger.info("Starting CDF Bootstrap configuration")

        self.client: CogniteClient = self.config.cognite.get_cognite_client(  # noqa
            client_name="inso-bootstrap-cli", token_custom_args=self.config.token_custom_args
        )

        _logger.info("Successful connection to CDF client")

    @staticmethod
    def acl_template(actions, scope):
        return {"actions": actions, "scope": scope}

    @staticmethod
    def get_allprojects_name_template(group_type=None):
        return f"{group_type}:allprojects" if group_type else "allprojects"

    @staticmethod
    def get_dataset_name_template():
        # 211013 pa: remove env prefixes
        # return f"{shared_global_config['env']}:" + "{group_prefix}:dataset"
        return "{group_prefix}:dataset"

    @staticmethod
    def get_raw_dbs_name_template():
        # 211013 pa: remove env prefixes
        # return f"{shared_global_config['env']}:" + "{group_prefix}:rawdb{raw_suffix}"
        return "{group_prefix}:rawdb{raw_suffix}"

    # 211013 pa: remove env prefixes
    # def add_prefix_external_id(external_id):
    #     # only prefix dataset external id with environment if 'prefix_external_id flag' is set to true in the config
    #     if prefix_external_id:
    #         return f"{shared_global_config['env']}:{external_id}"
    #     else:
    #         return external_id
    @staticmethod
    def get_timestamp():
        return datetime.now().strftime("%Y-%m-%d %H:%M:%S")

    def generate_default_action(self, action, acl_type):
        return action_dimensions[action].get(acl_type, ["READ", "WRITE"] if action == "owner" else ["READ"])

    def generate_admin_action(self, acl_admin_type):
        return action_dimensions["admin"][acl_admin_type]

    def get_group_config_by_name(self, group_prefix):
        for group_type, group_configs in self.group_types_dimensions.items():
            if group_prefix in group_configs:
                return group_configs[group_prefix]

    def get_group_raw_dbs_groupedby_action(self, action, group_type, group_prefix=None):
        raw_db_names: Dict[str, Any] = {"owner": [], "read": []}
        if group_prefix:
            raw_db_names[action].extend(
                # the dataset which belongs directly to this group_prefix
                [
                    self.get_raw_dbs_name_template().format(group_prefix=group_prefix, raw_suffix=raw_suffix)
                    for raw_suffix in BootstrapCore.RAW_SUFFIXES
                ]
            )

            # for owner groups add "shared_owner_access" raw_dbs too
            if action == "owner":
                raw_db_names["owner"].extend(
                    [
                        self.get_raw_dbs_name_template().format(group_prefix=shared_access, raw_suffix=raw_suffix)
                        # find the group_config which matches the name,
                        # and check the "shared_access" groups list (else [])
                        for shared_access in self.get_group_config_by_name(group_prefix).get("shared_owner_access", [])
                        for raw_suffix in BootstrapCore.RAW_SUFFIXES
                    ]
                )
                raw_db_names["read"].extend(
                    [
                        self.get_raw_dbs_name_template().format(group_prefix=shared_access, raw_suffix=raw_suffix)
                        # find the group_config which matches the name,
                        # and check the "shared_access" groups list (else [])
                        for shared_access in self.get_group_config_by_name(group_prefix).get("shared_read_access", [])
                        for raw_suffix in BootstrapCore.RAW_SUFFIXES
                    ]
                )

        else:  # handling the {group_type}:allprojects
            raw_db_names[action].extend(
                [
                    self.get_raw_dbs_name_template().format(group_prefix=group_prefix, raw_suffix=raw_suffix)
                    for group_prefix, group_config in self.group_types_dimensions[group_type].items()
                    for raw_suffix in BootstrapCore.RAW_SUFFIXES
                ]
                # adding the {group_type}:allprojects rawdbs
                + [  # noqa
                    self.get_raw_dbs_name_template().format(
                        group_prefix=self.get_allprojects_name_template(group_type=group_type), raw_suffix=raw_suffix
                    )
                    for raw_suffix in BootstrapCore.RAW_SUFFIXES
                ]
            )
            # for owner groups add "shared_owner_access" raw_dbs too
            if action == "owner":
                raw_db_names["owner"].extend(
                    [
                        self.get_raw_dbs_name_template().format(group_prefix=shared_access, raw_suffix=raw_suffix)
                        # and check the "shared_access" groups list (else [])
                        for _, group_config in self.group_types_dimensions[group_type].items()
                        for shared_access in group_config.get("shared_owner_access", [])
                        for raw_suffix in BootstrapCore.RAW_SUFFIXES
                    ]
                )
                raw_db_names["read"].extend(
                    [
                        self.get_raw_dbs_name_template().format(group_prefix=shared_access, raw_suffix=raw_suffix)
                        # and check the "shared_access" groups list (else [])
                        for _, group_config in self.group_types_dimensions[group_type].items()
                        for shared_access in group_config.get("shared_read_access", [])
                        for raw_suffix in BootstrapCore.RAW_SUFFIXES
                    ]
                )

        # returns clear names grouped by action
        return raw_db_names

    def get_group_datasets_groupedby_action(self, action, group_type, group_prefix=None):
        dataset_names: Dict[str, Any] = {"owner": [], "read": []}
        # for example fac:001:wasit, uc:002:meg, etc.
        if group_prefix:
            dataset_names[action].extend(
                # the dataset which belongs directly to this group_prefix
                [self.get_dataset_name_template().format(group_prefix=group_prefix)]
            )

            # for owner groups add "shared_access" datasets too
            if action == "owner":
                dataset_names["owner"].extend(
                    [
                        self.get_dataset_name_template().format(group_prefix=shared_access)
                        # find the group_config which matches the id,
                        # and check the "shared_access" groups list (else [])
                        for shared_access in self.get_group_config_by_name(group_prefix).get("shared_owner_access", [])
                    ]
                )
                dataset_names["read"].extend(
                    [
                        self.get_dataset_name_template().format(group_prefix=shared_access)
                        # find the group_config which matches the id,
                        # and check the "shared_access" groups list (else [])
                        for shared_access in self.get_group_config_by_name(group_prefix).get("shared_read_access", [])
                    ]
                )
        # for example fac, uc, ca
        else:  # handling the {group_type}:allprojects
            dataset_names[action].extend(
                [
                    self.get_dataset_name_template().format(group_prefix=group_prefix)
                    for group_prefix, group_config in self.group_types_dimensions[group_type].items()
                ]
                # adding the {group_type}:allprojects dataset
                + [  # noqa
                    self.get_dataset_name_template().format(
                        group_prefix=self.get_allprojects_name_template(group_type=group_type)
                    )
                ]
            )
            # for owner groups add "shared_access" datasets too
            if action == "owner":
                dataset_names["owner"].extend(
                    [
                        self.get_dataset_name_template().format(group_prefix=shared_access)
                        # and check the "shared_access" groups list (else [])
                        for _, group_config in self.group_types_dimensions[group_type].items()
                        for shared_access in group_config.get("shared_owner_access", [])
                    ]
                )
                dataset_names["read"].extend(
                    [
                        self.get_dataset_name_template().format(group_prefix=shared_access)
                        # and check the "shared_access" groups list (else [])
                        for _, group_config in self.group_types_dimensions[group_type].items()
                        for shared_access in group_config.get("shared_read_access", [])
                    ]
                )

        # returns clear names
        return dataset_names

    def dataset_names_to_ids(self, dataset_names):
        return self.deployed["datasets"].query("name in @dataset_names")["id"].tolist()

    def get_scope_ctx_groupedby_action(self, action, group_type, group_prefix=None):
        ds_by_action = self.get_group_datasets_groupedby_action(action, group_type, group_prefix)
        rawdbs_by_action = self.get_group_raw_dbs_groupedby_action(action, group_type, group_prefix)
        # regroup to get action as main key
        # {action : scope_ctx}
        return {
            action: {"raw": rawdbs_by_action[action], "datasets": ds_by_action[action]} for action in ["owner", "read"]
        }

    def generate_scope(self, acl_type, scope_ctx):
        if acl_type == "raw":
            # { "tableScope": { "dbsToTables": { "foo:db": {}, "bar:db": {} } }
            return {"tableScope": {"dbsToTables": {raw: {} for raw in scope_ctx["raw"]}}}
        elif acl_type == "datasets":
            # { "idScope": { "ids": [ 2695894113527579, 4254268848874387 ] } }
            return {"idScope": {"ids": self.dataset_names_to_ids(scope_ctx["datasets"])}}
        # adding minimum projects and groups scopes for non-root groups
        # TODO: adding documentation link
        elif acl_type in acl_all_scope_only_types:
            return {"all": {}}
        elif acl_type == "groups":
            return {"currentuserscope": {}}
        else:  # like 'assets', 'events', 'files', 'sequences', 'timeSeries', ..
            # { "datasetScope": { "ids": [ 2695894113527579, 4254268848874387 ] } }
            return {"datasetScope": {"ids": self.dataset_names_to_ids(scope_ctx["datasets"])}}

    def generate_group_name_and_capabilities(self,
        action: str=None,
        group_type: str=None,
        group_prefix: str=None,
        root_account: str=None) -> Tuple[str, List[Dict[str, Any]]]:
        """Create the group-name and its capabilities.
        The function supports following levels expressed by parameter combinations:
        - core: {action} + {group_type} + {group_prefix}
        - namespace: {action} + {group_type}
        - top-level: {action}
        - root: {root_account}

        Args:
            action (str, optional):
                One of the action_dimensions ["read", "owner"].
                Defaults to None.
            group_type (str, optional):
                Core group like "src:001:sap" or "uc:003:demand".
                Defaults to None.
            group_prefix (str, optional):
                Namespace like "src" or "uc".
                Defaults to None.
            root_account (str, optional):
                Name of the root-account.
                Defaults to None.

        Returns:
            Tuple[str, List[Dict[str, Any]]]: group-name and list of capabilities
        """

        capabilities = []

        # detail level like cdf:src:001:public:read
        if action and group_type and group_prefix:
            # group for each dedicated group-type id
            # group_name_full_qualified = f"{shared_global_config['env']}:{group_prefix}:{action}"
            group_name_full_qualified = f"{BootstrapCore.GROUP_NAME_PREFIX}{group_prefix}:{action}"

            [
                capabilities.append(  # type: ignore
                    {
                        f"{acl_type}Acl": self.acl_template(
                            # check for acl specific owner actions, else default
                            actions=self.generate_default_action(shared_action, acl_type),
                            scope=self.generate_scope(acl_type, scope_ctx),
                        )
                    }
                )
                for acl_type in acl_default_types
                for shared_action, scope_ctx in self.get_scope_ctx_groupedby_action(
                    action, group_type, group_prefix
                ).items()
                # don't create empty scopes
                # enough to check one as they have both same length, but that's more explicit
                if scope_ctx["raw"] and scope_ctx["datasets"]
            ]

        # group-type level like cdf:src:allprojects:read
        elif action and group_type:
            # 'allprojects' groups on group-type level
            # (access to all datasets/ raw-dbs which belong to this group-type)
            # group_name_full_qualified = f"{shared_global_config['env']}:{group_type}:allprojects:{action}"
            group_name_full_qualified = f"{BootstrapCore.GROUP_NAME_PREFIX}{group_type}:allprojects:{action}"

            [
                capabilities.append(  # type: ignore
                    {
                        f"{acl_type}Acl": self.acl_template(
                            # check for acl specific owner actions, else default
                            actions=self.generate_default_action(shared_action, acl_type),
                            scope=self.generate_scope(acl_type, scope_ctx),
                        )
                    }
                )
                for acl_type in acl_default_types
                for shared_action, scope_ctx in self.get_scope_ctx_groupedby_action(action, group_type).items()
                # don't create empty scopes
                # enough to check one as they have both same length, but that's more explicit
                if scope_ctx["raw"] and scope_ctx["datasets"]
            ]

        # top level like cdf:allprojects:read
        elif action:
            # 'allprojects' groups on action level (no limits to datasets or raw-dbs)
            group_name_full_qualified = f"{BootstrapCore.GROUP_NAME_PREFIX}allprojects:{action}"

            [
                capabilities.append(  # type: ignore
                    {
                        f"{acl_type}Acl": self.acl_template(
                            # check for acl specific owner actions, else default
                            actions=self.generate_default_action(action, acl_type),
                            # scope = { "all": {} }
                            # create scope for all raw_dbs and datasets
                            scope=self.generate_scope(acl_type, self.all_scope_ctx),
                        )
                    }
                )
                for acl_type in acl_default_types
            ]

        # root level like cdf:root
        elif root_account:  # no parameters
            # all (no limits)
            group_name_full_qualified = f"{BootstrapCore.GROUP_NAME_PREFIX}{root_account}"
            # all default ACLs
            [
                capabilities.append(  # type: ignore
                    {
                        f"{acl_type}Acl": self.acl_template(
                            # check for acl specific owner actions, else default
                            actions=self.generate_default_action("owner", acl_type),
                            scope={"all": {}},
                        )
                    }
                )
                # skipping admin types from default types to avoid duplicates
                for acl_type in (set(acl_default_types) - set(acl_admin_types))
            ]
            # plus admin ACLs
            [
                capabilities.append(  # type: ignore
                    {
                        f"{acl_admin_type}Acl": self.acl_template(
                            # check for acl specific owner actions, else default
                            actions=self.generate_admin_action(acl_admin_type),
                            scope={"all": {}},
                        )
                    }
                )
                for acl_admin_type in acl_admin_types
            ]
        return group_name_full_qualified, capabilities

    def get_group_ids_by_name(self, group_name: str) -> List[int]:
        """Lookup if CDF Group name exists (could be more than one!)
        and return list of all CDF Group IDs

        Args:
            group_name (str): CDF Group name to check

        Returns:
            List[int]: of CDF Group IDs
        """

        return self.deployed["groups"].query("name == @group_name")["id"].tolist()

        # return self.deployed["groups"].query("name == @group_payload['name']")["id"].tolist()
        # TODO 220203 pa: explicit providing 'group_name'
        #     to bypass a strange bug under Docker which throws a
        #     pandas.core.computation.ops.UndefinedVariableError:
        #       name 'str_0_0x900xd80x90xec0x870x7f0x00x0' is not defined

    def create_group(
<<<<<<< HEAD
        self,
        group_name: str,
        group_capabilities: Dict[str, Any] = None,
        aad_mapping: Tuple[str] = None,
        dry_run: YesNoType = YesNoType.no,
=======
        self, group_name: str, group_capabilities: List[Dict[str, Any]] = None, aad_mapping: Tuple[str, str] = None
>>>>>>> 3784b702
    ) -> Group:
        """Creating a CDF Group
        - with upsert support the same way Fusion updates CDF Groups
          if a group with the same name exists:
              1. a new group with the same name will be created
              2. then the old group will be deleted (by its 'id')
        - with support of explicit given aad-mapping or internal lookup from config

        Args:
            group_name (str): name of the CDF Group (always prefixed with GROUP_NAME_PREFIX)
            group_capabilities (List[Dict[str, Any]], optional): Defining the CDF Group capabilities.
            aad_mapping (Tuple[str, str], optional):
                Tuple of ({AAD SourceID}, {AAD SourceName})
                to link the CDF Group to

        Returns:
            Group: the new created CDF Group
        """

        aad_source_id, aad_source_name = None, None
        if aad_mapping:
            # explicit given
            # TODO: change from tuple to dataclass
            assert len(aad_mapping) == 2
            aad_source_id, aad_source_name = aad_mapping
        else:
            # check lookup from provided config
            aad_source_id, aad_source_name = self.aad_mapping_lookup.get(group_name, [None, None])

        # print(f"=====  group_name<{group_name}> | aad_source_id<{aad_source_id}>
        # | aad_source_name<{aad_source_name}> ===")

        # check if group already exists, if yes it will be deleted after a new one is created
        old_group_ids = self.get_group_ids_by_name(group_name)

        new_group = Group(name=group_name, capabilities=group_capabilities)
        if aad_source_id:
            # inject (both will be pushed through the API call!)
            new_group.source_id = aad_source_id  # 'S-314159-1234'
            new_group.source = aad_source_name  # type: ignore # 'AD Group FooBar' # type: ignore

        # print(f"group_create_object:<{group_create_object}>")
        # overwrite new_group as it now contains id too
        if dry_run == YesNoType.yes:
            _logger.info(f"Dry run - Creating <{new_group}>")
        else:
            new_group = self.client.iam.groups.create(new_group)

        # if the group name existed before, delete those groups now
        # same upsert approach Fusion is using to update a CDF Group: create new with changes => then delete old one
        if old_group_ids:
            if dry_run == YesNoType.yes:
                _logger.info(f"Dry run - Deleting groups with ids: <{old_group_ids}>")
            else:
                self.client.iam.groups.delete(old_group_ids)

        return new_group

    def process_group(self,
        action: str=None,
        group_type: str=None,
        group_prefix: str=None,
        root_account:str =None
        ) -> Group:
        # to avoid complex upsert logic, all groups will be recreated and then the old ones deleted

        # to be merged with existing code
        # print(f"=== START: action<{action}> | group_type<{group_type}> | group_prefix<{group_prefix}> ===")

        group_name, group_capabilities = self.generate_group_name_and_capabilities(
            action, group_type, group_prefix, root_account
        )

        group: Group = self.create_group(group_name, group_capabilities)
        return group

    def generate_missing_datasets(self, dry_run: YesNoType = YesNoType.no) -> Tuple[List[str], List[str]]:
        # list of all targets: autogenerated dataset names
        target_datasets = {
            # dictionary generator
            # dataset_name : {Optional[dataset_description], Optional[dataset_metadata], ..}
            # key:
            self.get_dataset_name_template().format(group_prefix=group_prefix):
            # value
            {
                "description": group_config.get("description"),
                "metadata": group_config.get("metadata"),
                # "external_id": add_prefix_external_id(group_config.get("external_id")),
                "external_id": group_config.get("external_id"),
            }
            for group_type, group_configs in self.group_types_dimensions.items()
            for group_prefix, group_config in group_configs.items()
        }

        # update target datasets to include 'allproject' and '{group_type}:allprojects' datasets
        target_datasets.update(
            {  # dictionary generator
                # key:
                self.get_dataset_name_template().format(
                    group_prefix=f"{group_type}:allprojects" if group_type else "allprojects"
                ):
                # value
                {
                    "description": "Dataset for 'allprojects' Owner Groups",
                    # "metadata": "",
                    # "external_id": add_prefix_external_id(
                    #     f"{group_type}:allprojects" if group_type else "allprojects"
                    # ),  # without env prefix
                    "external_id": f"{group_type}:allprojects" if group_type else "allprojects",
                }
                # creating allprojects at group type level + top-level
                for group_type in list(self.group_types_dimensions.keys()) + [""]
            }
        )

        # TODO: SDK should do this fine, that was an older me still learning :)
        def chunks(data, SIZE=10000):
            it = iter(data)
            for i in range(0, len(data), SIZE):
                yield {k: data[k] for k in islice(it, SIZE)}

        # which targets are not already deployed?
        missing_datasets = {
            name: payload
            for name, payload in target_datasets.items()
            if name not in self.deployed["datasets"]["name"].tolist()
        }

        if missing_datasets:
            # create all datasets which are not already deployed
            # https://docs.cognite.com/api/v1/#operation/createDataSets
            for chunked_missing_datasets in chunks(missing_datasets, 10):
                datsets_to_be_created = [
                    DataSet(
                        name=name,
                        description=payload.get("description"),
                        # external_id=add_prefix_external_id(payload.get("external_id")),
                        external_id=payload.get("external_id"),
                        metadata=payload.get("metadata"),
                        write_protected=True,
                    )
                    for name, payload in chunked_missing_datasets.items()
                ]
                if dry_run == YesNoType.yes:
                    _logger.info(f"Dry run - Creating datasets: <{datsets_to_be_created}>")
                else:
                    self.client.data_sets.create(datsets_to_be_created)

        # which targets are already deployed?
        existing_datasets = {
            # dictionary generator
            # key:
            dataset_columns["name"]:
            # value
            # Merge dataset 'id' from CDF with dataset arguments from config.yml
            dict(id=dataset_columns["id"], **target_datasets[dataset_columns["name"]])
            for row_id, dataset_columns in self.deployed["datasets"].iterrows()  # iterating pd dataframe
            if dataset_columns["name"] in target_datasets.keys()
        }

        if existing_datasets:
            # update datasets which are already deployed
            # https://docs.cognite.com/api/v1/#operation/createDataSets
            # TODO: description, metadata, externalId
            for chunked_existing_datasets in chunks(existing_datasets, 10):
                datasets_to_be_updated = [
                    DataSetUpdate(id=dataset["id"])
                    .name.set(name)
                    .description.set(dataset.get("description"))
                    .external_id.set(dataset.get("external_id"))
                    .metadata.set(dataset.get("metadata"))
                    for name, dataset in chunked_existing_datasets.items()
                ]
                if dry_run == YesNoType.yes:
                    _logger.info(f"Dry run - Updating datasets: <{datasets_to_be_updated}>")
                else:
                    self.client.data_sets.update(datasets_to_be_updated)
        return list(target_datasets.keys()), list(missing_datasets.keys())

    def generate_missing_raw_dbs(self, dry_run: YesNoType = YesNoType.no) -> Tuple[List[str], List[str]]:
        # list of all targets: autogenerated raw_db names
        target_raw_db_names = set(
            [
                self.get_raw_dbs_name_template().format(group_prefix=group_prefix, raw_suffix=raw_suffix)
                for group_type, group_configs in self.group_types_dimensions.items()
                for group_prefix, group_config in group_configs.items()
                for raw_suffix in BootstrapCore.RAW_SUFFIXES
            ]
        )
        target_raw_db_names.update(
            # add RAW DBs for 'allprojects' users
            [
                self.get_raw_dbs_name_template().format(
                    group_prefix=f"{group_type}:allprojects" if group_type else "allprojects", raw_suffix=raw_suffix
                )
                # creating allprojects at group type level + top-level
                for group_type in list(self.group_types_dimensions.keys()) + [""]
                for raw_suffix in BootstrapCore.RAW_SUFFIXES
            ]
        )
        try:
            # which targets are not already deployed?
            missing_rawdbs = target_raw_db_names - set(self.deployed["raw_dbs"]["name"])
        except Exception as exc:
            _logger.info(f"Raw databases do not exist in CDF:\n{exc}")
            missing_rawdbs = target_raw_db_names

        if missing_rawdbs:
            # create all raw_dbs which are not already deployed
            if dry_run == YesNoType.yes:
                _logger.info(f"Dry run - Creating these rawdbs: <{list(missing_rawdbs)}>")
            else:
                self.client.raw.databases.create(list(missing_rawdbs))

        return target_raw_db_names, missing_rawdbs

    """
    "Special CDF Groups" are groups which don't have capabilities but have an effect by their name only.
    1. 'transformations' group: grants access to "Fusion > Integrate > Transformations"
    2. 'extractors' group: grants access to "Fusion > Integrate > Extract Data" which allows dowload of extractors

    Both of them are about getting deprecated in the near future (time of writing: Q4 '21).
    - 'transformations' can already be replaced with dedicated 'transformationsAcl' capabilities
    """

    def generate_special_groups(self, dry_run: YesNoType = YesNoType.no):

        special_group_names = ["extractors", "transformations"]
        _logger.info(f"Generating special groups:\n{special_group_names}")

        for special_group_name in special_group_names:
            self.create_group(group_name=special_group_name, dry_run=dry_run)

    # generate all groups
    def generate_groups(self):
        # permutate the combinations
        for action in ["read", "owner"]:  # action_dimensions w/o 'admin'
            for group_type, group_configs in self.group_types_dimensions.items():
                for group_prefix, group_config in group_configs.items():
                    # group for each dedicated group-type id
                    self.process_group(action, group_type, group_prefix)
                # 'allprojects' groups on group-type level
                # (access to all datasets/ raw-dbs which belong to this group-type)
                self.process_group(action, group_type)
            # 'allprojects' groups on action level (no limits to datasets or raw-dbs)
            self.process_group(action)
        # all (no limits + admin)
        # 211013 pa: for AAD root:client and root:user can be merged into 'root'
        # for root_account in ["root:client", "root:user"]:
        for root_account in ["root"]:
            self.process_group(root_account=root_account)

    def load_deployed_config_from_cdf(self) -> None:
        NOLIMIT = -1
        # KeyError: "None of [Index(['name', 'id'], dtype='object')] are in the [columns]"
        datasets = self.client.data_sets.list(limit=NOLIMIT).to_pandas()
        if len(datasets) == 0:
            # create an empty dataframe
            datasets = pd.DataFrame(columns=["name", "id"])
        else:
            datasets = datasets[["name", "id"]]
        # datasets = pd.DataFrame()
        raw_list = [
            column for column in self.client.raw.databases.list(limit=NOLIMIT).to_pandas().columns if column in ["name"]
        ]
        columns_list = [
            column
            for column in self.client.iam.groups.list(all=True).to_pandas().columns
            if column in ["name", "id", "sourceId", "capabilities"]
        ]
        self.deployed = {
            "groups": self.client.iam.groups.list(all=True).to_pandas()[columns_list],
            "datasets": datasets,
            "raw_dbs": self.client.raw.databases.list(limit=NOLIMIT).to_pandas()[raw_list],
        }

    # prepare a yaml for "delete" job
    def dump_delete_template_to_yaml(self) -> None:
        # and reload again now with latest group config too

        time.sleep(5)  # wait for groups to be created!
        self.load_deployed_config_from_cdf()

        delete_template = yaml.dump(
            {
                "delete_or_deprecate": {
                    "raw_dbs": [],
                    "datasets": [],
                    "groups": [],
                },
                "latest_deployment": {
                    "raw_dbs": sorted(self.deployed["raw_dbs"].sort_values(["name"])["name"].tolist()),
                    "datasets": sorted(self.deployed["datasets"].sort_values(["name"])["name"].tolist()),
                    "groups": sorted(self.deployed["groups"].sort_values(["name"])["name"].tolist()),
                },
                "dataset_ids": {
                    row["name"]: row["id"] for i, row in sorted(self.deployed["datasets"][["name", "id"]].iterrows())
                },
            }
        )
        _logger.info(f"Delete template:\n{delete_template}")
        # return delete_template

    """
    ### create / delete
    * new in config
    * delete removed from config
    """

    def prepare(self, aad_source_id: str, dry_run: YesNoType = YesNoType.no) -> None:
        group_name = "cdf:bootstrap"
        # group_name = f"{create_config.environment}:bootstrap"

        group_capabilities = [
            {"datasetsAcl": {"actions": ["READ", "WRITE", "OWNER"], "scope": {"all": {}}}},
            {"rawAcl": {"actions": ["READ", "WRITE", "LIST"], "scope": {"all": {}}}},
            {"groupsAcl": {"actions": ["LIST", "READ", "CREATE", "UPDATE", "DELETE"], "scope": {"all": {}}}},
            {"projectsAcl": {"actions": ["READ", "UPDATE"], "scope": {"all": {}}}},
        ]

        # TODO: replace with dataclass
        aad_mapping = [
            # sourceId
            aad_source_id,
            # sourceName
            f"AAD Server Application: {aad_source_id}",
        ]

        # load deployed groups, datasets, raw_dbs with their ids and metadata
        self.load_deployed_config_from_cdf()
        _logger.debug(f"GROUPS in CDF:\n{self.deployed['groups']}")

        # allows idempotent creates, as it cleans up old groups with same names after creation
        self.create_group(
            group_name=group_name, group_capabilities=group_capabilities, aad_mapping=aad_mapping, dry_run=dry_run
        )

        _logger.info(f"Created CDF Group {group_name}")
        _logger.info("Finished CDF Project Bootstrapper in 'prepare' mode ")

    def delete(self, dry_run: YesNoType = YesNoType.no):
        # load deployed groups, datasets, raw_dbs with their ids and metadata
        self.load_deployed_config_from_cdf()

        # groups
        group_names = self.delete_or_deprecate["groups"]
        if group_names:
            delete_group_ids = self.deployed["groups"].query("name in @group_names")["id"].tolist()
            if delete_group_ids:
                # only delete groups which exist
                _logger.info(f"DELETE groups: {group_names}")
                if dry_run == YesNoType.no:
                    self.client.iam.groups.delete(delete_group_ids)
            else:
                _logger.info(f"Groups already deleted: {group_names}")
        else:
            _logger.info("No Groups to delete")

        # raw_dbs
        raw_db_names = self.delete_or_deprecate["raw_dbs"]
        if raw_db_names:
            delete_raw_db_names = list(set(raw_db_names).intersection(set(self.deployed["raw_dbs"]["name"])))
            if delete_raw_db_names:
                # only delete dbs which exist
                # print("DELETE raw_dbs recursive with tables: ", raw_db_names)
                _logger.info(f"DELETE raw_dbs recursive with tables: {raw_db_names}")
                if dry_run == YesNoType.no:
                    self.client.raw.databases.delete(delete_raw_db_names, recursive=True)
            else:
                # print(f"RAW DBs already deleted: {raw_db_names}")
                _logger.info(f"RAW DBs already deleted: {raw_db_names}")
        else:
            _logger.info("No RAW Databases to delete")

        # datasets cannot be deleted by design
        # deprecate/archive them by prefix name with "_DEPR_", setting
        # "archive=true" and a "description" with timestamp of deprecation
        dataset_names = self.delete_or_deprecate["datasets"]
        if dataset_names:
            # get datasets which exists by name
            delete_datasets_df = self.deployed["datasets"].query("name in @dataset_names")
            if not delete_datasets_df.empty:
                for i, row in delete_datasets_df.iterrows():
                    _logger.info(f"DEPRECATE dataset: {row['name']}")
                    update_dataset = self.client.data_sets.retrieve(id=row["id"])
                    update_dataset.name = (
                        f"_DEPR_{update_dataset.name}"
                        if not update_dataset.name.startswith("_DEPR_")
                        else f"{update_dataset.name}"
                    )  # don't stack the DEPR prefixes
                    update_dataset.description = "Deprecated {}".format(self.get_timestamp())
                    update_dataset.metadata = dict(update_dataset.metadata, archived=True)  # or dict(a, **b)
                    update_dataset.external_id = (
                        # f"_DEPR_{add_prefix_external_id(update_dataset.external_id)}_[{get_timestamp()}]"
                        f"_DEPR_{update_dataset.external_id}_[{self.get_timestamp()}]"
                    )
                    if dry_run == YesNoType.yes:
                        _logger.info(f"Dry run - Deprecating dataset: <{update_dataset}>")
                    self.client.data_sets.update(update_dataset)
        else:
            _logger.info("No Datasets to archive (and mark as deprecated)")

        # dump all configs to yaml, as cope/paste template for delete_or_deprecate step
        self.dump_delete_template_to_yaml()
        # TODO: write to file or standard output
        _logger.info("Finished creating CDF Groups, Datasets and RAW Databases")

    def deploy(self, with_special_groups: YesNoType = YesNoType.no, dry_run: YesNoType = YesNoType.no):

        # load deployed groups, datasets, raw_dbs with their ids and metadata
        self.load_deployed_config_from_cdf()
        _logger.debug(f"RAW_DBS in CDF:\n{self.deployed['raw_dbs']}")
        _logger.debug(f"DATASETS in CDF:\n{self.deployed['datasets']}")
        _logger.debug(f"GROUPS in CDF:\n{self.deployed['groups']}")

        # run generate steps (only print results atm)
        target_raw_dbs, new_created_raw_dbs = self.generate_missing_raw_dbs(dry_run=dry_run)
        _logger.info(f"All RAW_DBS from config:\n{target_raw_dbs}")
        _logger.info(f"New RAW_DBS to CDF:\n{new_created_raw_dbs}")
        target_datasets, new_created_datasets = self.generate_missing_datasets(dry_run=dry_run)
        _logger.info(f"All DATASETS from config:\n{target_datasets}")
        _logger.info(f"New DATASETS to CDF:\n{new_created_datasets}")

        # store all raw_dbs and datasets in scope of this configuration
        self.all_scope_ctx = {
            "raw": target_raw_dbs,  # all raw_dbs
            "datasets": target_datasets,  # all datasets
        }

        # reload deployed configs to be used as reference for group creation
        time.sleep(5)  # wait for datasets and raw_dbs to be created!
        self.load_deployed_config_from_cdf()

        # Special CDF Groups and their aad_mappings
        if with_special_groups == YesNoType.yes:
            self.generate_special_groups(dry_run=dry_run)

        # CDF Groups from configuration
        self.generate_groups()
        _logger.info("Created new CDF Groups")

        # and reload again now with latest group config too
        # dump all configs to yaml, as cope/paste template for delete_or_deprecate step
        self.dump_delete_template_to_yaml()
        _logger.info("Finished creating CDF Groups, Datasets and RAW Databases")

        # _logger.info(f'Bootstrap Pipelines: created: {len(created)}, deleted: {len(delete_ids)}')


@click.group(context_settings={"help_option_names": ["-h", "--help"]})
@click.version_option(prog_name="bootstrap_cli", version=__version__)
@click.option(
    "--cdf-project-name",
    help="Project to interact with transformations API, 'BOOTSTRAP_CDF_PROJECT',"
    "environment variable can be used instead. Required for OAuth2 and optional for api-keys.",
    envvar="BOOTSTRAP_CDF_PROJECT",
)
@click.option(
    "--cluster",
    default="westeurope-1",
    help="The CDF cluster where Transformations is hosted (e.g. greenfield, europe-west1-1),"
    "Provide this or make sure to set 'BOOTSTRAP_CDF_CLUSTER' environment variable.",
    envvar="BOOTSTRAP_CDF_CLUSTER",
)
@click.option(
    "--host",
    default="bluefield",
    help="The CDF cluster where Bootstrap-Pipelines are hosted (e.g. https://bluefield.cognitedata.com),"
    "Provide this or make sure to set 'BOOTSTRAP_CDF_HOST' environment variable.",
    envvar="BOOTSTRAP_CDF_HOST",
)
@click.option(
    "--api-key",
    help="API key to interact with transformations API. Provide this or make sure to set 'BOOTSTRAP_CDF_API_KEY',"
    "environment variable if you want to authenticate with API keys.",
    envvar="BOOTSTRAP_CDF_API_KEY",
)
@click.option(
    "--client-id",
    help="Client ID to interact with transformations API. Provide this or make sure to set,"
    "'BOOTSTRAP_IDP_CLIENT_ID' environment variable if you want to authenticate with OAuth2.",
    envvar="BOOTSTRAP_IDP_CLIENT_ID",
)
@click.option(
    "--client-secret",
    help="Client secret to interact with transformations API. Provide this or make sure to set,"
    "'BOOTSTRAP_IDP_CLIENT_SECRET' environment variable if you want to authenticate with OAuth2.",
    envvar="BOOTSTRAP_IDP_CLIENT_SECRET",
)
@click.option(
    "--token-url",
    help="Token URL to interact with transformations API. Provide this or make sure to set,"
    "'BOOTSTRAP_IDP_TOKEN_URL' environment variable if you want to authenticate with OAuth2.",
    envvar="BOOTSTRAP_IDP_TOKEN_URL",
)
@click.option(
    "--scopes",
    help="Scopes to interact with transformations API, relevant for OAuth2 authentication method,"
    "'BOOTSTRAP_IDP_SCOPES' environment variable can be used instead.",
    envvar="BOOTSTRAP_IDP_SCOPES",
)
@click.option(
    "--audience",
    help="Audience to interact with transformations API, relevant for OAuth2 authentication method,"
    "'BOOTSTRAP_IDP_AUDIENCE' environment variable can be used instead.",
    envvar="BOOTSTRAP_IDP_AUDIENCE",
)
@click.option(
    "--dotenv-path",
    help="Provide a relative or absolute path to an .env file (for commandline usage only)",
)
@click.pass_context
def bootstrap_cli(
    # click.core.Context
    context: Context,
    # cdf
    cluster: str = "westeurope-1",
    cdf_project_name: Optional[str] = None,
    host: str = None,
    api_key: Optional[str] = None,
    # cdf idp
    client_id: Optional[str] = None,
    client_secret: Optional[str] = None,
    scopes: Optional[str] = None,
    token_url: Optional[str] = None,
    audience: Optional[str] = None,
    # cli
    # dotenv_path: Optional[click.Path] = None,
    dotenv_path: Optional[str] = None,
) -> None:

    # load .env from file if exists, use given dotenv_path if provided
    load_dotenv(dotenv_path=dotenv_path)

    context.obj = {
        # cdf
        "cluster": cluster,
        "cdf_project_name": cdf_project_name,
        "host": host,
        "api_key": api_key,
        # cdf idp
        "client_id": client_id,
        "client_secret": client_secret,
        "scopes": scopes,
        "token_url": token_url,
        "audience": audience,
        # cli
        "dotenv_path": dotenv_path,
    }


@click.command(help="Deploy a set of bootstrap from a config-file")
@click.argument(
    "config_file",
    default="./config-bootstrap.yml",
)
@click.option(
    "--debug",
    is_flag=True,
    help="Print debug information",
)
@click.option(
    "--with-special-groups",
    # having this as a flag is not working for gh-action 'actions.yml' manifest
    # instead using explicit choice options
    # is_flag=True,
    default="no",
    type=click.Choice(["yes", "no"], case_sensitive=False),
    help="Create special CDF Groups, which don't have capabilities (extractions, transformations)",
)
@click.option(
    "--dry-run",
    default="no",
    type=click.Choice(["yes", "no"], case_sensitive=False),
    help="Output planned action while doing nothing",
)
@click.pass_obj
def deploy(
    obj: Dict,
    config_file: str,
    debug: bool = False,
    with_special_groups: YesNoType = YesNoType.no,
    dry_run: YesNoType = YesNoType.no,
) -> None:

    click.echo(click.style("Deploying CDF Project bootstrap...", fg="red"))

    # debug new yes/no flag
    click.echo(click.style(f"with_special_groups={with_special_groups} / {with_special_groups == YesNoType.yes}"))

    if debug:
        # TODO not working yet :/
        _logger.setLevel("DEBUG")  # INFO/DEBUG

    try:

        # _logger.debug(f'os.environ = {os.environ}')
        # print(f'os.environ= {os.environ}')

        # run deployment
        (
            BootstrapCore(config_file)
            # .validate_config() # TODO
            .deploy(with_special_groups=with_special_groups, dry_run=dry_run)
        )

        click.echo(click.style("CDF Project bootstrap deployed", fg="blue"))

    except BootstrapConfigError as e:
        exit(e.message)


@click.command(
    help="Prepare an elevated CDF Group 'cdf:bootstrap', using the same AAD Group link "
    "as your initially provided 'oidc-admin-group'. "
    "With additional capabilities to to run the 'deploy' and 'delete' commands next. "
    "The 'prepare' command is only required once per CDF Project."
)
@click.argument(
    "config_file",
    default="./config-bootstrap.yml",
)
@click.option(
    "--debug",
    is_flag=True,
    help="Print debug information",
)
@click.option(
    "--aad-source-id",
    required=True,
    help="Provide the AAD Source ID to use for the 'cdf:bootstrap' Group. "
    "Typically for a new project its the one configured for the CDF Group named 'oidc-admin-group'.",
)
@click.option(
    "--dry-run",
    default="no",
    type=click.Choice(["yes", "no"], case_sensitive=False),
    help="Output planned action while doing nothing",
)
@click.pass_obj
def prepare(
    obj: Dict, config_file: str, aad_source_id: str, debug: bool = False, dry_run: YesNoType = YesNoType.no
) -> None:

    click.echo(click.style("Prepare CDF Project ...", fg="red"))

    if debug:
        # TODO not working yet :/
        _logger.setLevel("DEBUG")  # INFO/DEBUG

    try:

        (
            BootstrapCore(config_file)
            # .validate_config() # TODO
            .prepare(aad_source_id=aad_source_id, dry_run=dry_run)
        )

        click.echo(click.style("CDF Project bootstrap prepared for running 'deploy' command next.", fg="blue"))

    except BootstrapConfigError as e:
        exit(e.message)


@click.command(
    help="Delete mode used to delete CDF Groups, Datasets and Raw Databases,"
    "CDF Groups and RAW Databases will be deleted, while Datasets will be archived and deprecated, not deleted"
)
@click.argument(
    "config_file",
    default="./config-bootstrap.yml",
)
@click.option(
    "--debug",
    is_flag=True,
    help="Print debug information",
)
@click.option(
    "--dry-run",
    default="no",
    type=click.Choice(["yes", "no"], case_sensitive=False),
    help="Output planned action while doing nothing",
)
@click.pass_obj
def delete(obj: Dict, config_file: str, debug: bool = False, dry_run: YesNoType = YesNoType.no) -> None:

    click.echo(click.style("Delete CDF Project ...", fg="red"))

    if debug:
        # TODO not working yet :/
        _logger.setLevel("DEBUG")  # INFO/DEBUG

    try:
        (
            BootstrapCore(config_file, delete=True)
            # .validate_config() # TODO
            .delete(dry_run=dry_run)
        )

        click.echo(
            click.style(
                "CDF Project relevant groups and raw_dbs are deleted and/or datasets are archived and deprecated ",
                fg="blue",
            )
        )

    except BootstrapConfigError as e:
        exit(e.message)


bootstrap_cli.add_command(deploy)
bootstrap_cli.add_command(prepare)
bootstrap_cli.add_command(delete)


def main() -> None:
    # call click.pass_context
    bootstrap_cli()


if __name__ == "__main__":
    main()<|MERGE_RESOLUTION|>--- conflicted
+++ resolved
@@ -586,15 +586,12 @@
         #       name 'str_0_0x900xd80x90xec0x870x7f0x00x0' is not defined
 
     def create_group(
-<<<<<<< HEAD
+
         self,
         group_name: str,
         group_capabilities: Dict[str, Any] = None,
         aad_mapping: Tuple[str] = None,
         dry_run: YesNoType = YesNoType.no,
-=======
-        self, group_name: str, group_capabilities: List[Dict[str, Any]] = None, aad_mapping: Tuple[str, str] = None
->>>>>>> 3784b702
     ) -> Group:
         """Creating a CDF Group
         - with upsert support the same way Fusion updates CDF Groups
