"""
Changelog:
210504 mh:
 * Adding support for minimum groups and project capabilities for read and owner Groups
 * Exception handling for root-groups to avoid duplicate groups and projects capabilities
210610 mh:
 * Adding RAW DBs and Datasets for Groups {env}:allprojects:{owner/read} and {env}:{group}:allprojects:{owner/read}
 * Adding functionality for updating dataset details (external id, description, etc) based on the config.yml
210910 pa:
 * extended acl_default_types by labels, relationships, functions
 * removed labels from acl_admin_types
 * functions don't have dataset scope
211013 pa:
 * renamed "adfs" to "aad" terminology => aad_mappings
 * for AAD 'root:client' and 'root:user' can be merged into 'root'
211014 pa:
 * adding new capabilities
      extractionpipelinesAcl
      extractionrunsAcl
211108 pa:
 * adding new capabilities
      entitymatchingAcl
 * refactor list of acl types which only support "all" scope
      acl_all_scope_only_types
 * support "labels" for non admin groups
211110 pa:
 * adding new capabilities
      sessionsAcl
220202 pa:
 * adding new capabilities
      typesAcl
220216 pa:
 * adding 'generate_special_groups()' to handle
   'extractors' and 'transformations' and their 'aad_mappings'
   * configurable through `deploy --with-special-groups=[yes|no]` parameter
 * adding new capabilities:
      transformationsAcl (replacing the need for magic "transformations" CDF Group)
<<<<<<< HEAD
220404 pa:
 * limited datasets for 'owner' that they cannot edit or create datasets
    * removed `datasets:write` capability
    * moved that capability to action_dimensions['admin']
220405 pa:
 * removed 'transformation' acl from 'acl_all_scope_only_types' 
    as it now supports dataset scopes too!
 * refactor variable names to match the new documentation
    1. group_types_dimensions > group_bootstrap_dimensions
    2. group_type > group_ns (namespace: src, ca, uc)
    3. group_prefix > group_core (src:001:sap)
=======
220405 sd:
 * added dry-run mode as global parameter for all commands
>>>>>>> 0369904f


"""
# std-lib
import logging
import time
import yaml
from dataclasses import dataclass, field
from datetime import datetime
from itertools import islice
from pathlib import Path

# type-hints
from enum import Enum
from typing import Any, Dict, List, Optional, Tuple, TypeVar

# 3rd party libs
import pandas as pd

# cli
import click
from click import Context

# Cognite Python SDK and Utils support
from cognite.client import CogniteClient

# using extractor-utils instead of native CogniteClient
from cognite.client.data_classes import DataSet, Group
from cognite.client.data_classes.data_sets import DataSetUpdate
from cognite.extractorutils.configtools import CogniteConfig, LoggingConfig, load_yaml
from dotenv import load_dotenv

# cli internal
from incubator.bootstrap_cli import __version__

# import getpass
_logger = logging.getLogger(__name__)
#
# LOAD configs
#


# mixin 'str' to 'Enum' to support comparison to string-values
# https://docs.python.org/3/library/enum.html#others
# https://stackoverflow.com/a/63028809/1104502
class YesNoType(str, Enum):
    yes = "yes"
    no = "no"


@dataclass
class BootstrapBaseConfig:
    logger: LoggingConfig
    cognite: CogniteConfig
    # token_custom_args: Dict[str, Any]
    # TODO: ading default_factory value, will break the code
    # or you have to apply for all *following* fields, default values too
    # see https://stackoverflow.com/q/51575931/1104502
    # https://medium.com/@aniscampos/python-dataclass-inheritance-finally-686eaf60fbb5
    token_custom_args: Dict[str, Any] = field(default_factory=dict)

    @classmethod
    def from_yaml(cls, filepath):
        try:
            with open(filepath) as file:
                return load_yaml(source=file, config_type=cls)
        except FileNotFoundError as exc:
            print("Incorrect file path, error message: ", exc)
            raise


@dataclass
class BootstrapDeployConfig(BootstrapBaseConfig):
    """
    Configuration parameters for CDF Project Bootstrap, deploy(create) & prepare mode
    """

    bootstrap: Dict[str, Any] = field(default_factory=dict)
    aad_mappings: Dict[str, Any] = field(default_factory=dict)


@dataclass
class BootstrapDeleteConfig(BootstrapBaseConfig):
    """
    Configuration parameters for CDF Project Bootstrap, delete mode
    """

    delete_or_deprecate: Dict[str, Any] = field(default_factory=dict)


class BootstrapConfigError(Exception):
    """Exception raised for config parser

    Attributes:
        message -- explanation of the error
    """

    def __init__(self, message: str):
        self.message = message
        super().__init__(self.message)


# this acls only support "all": {} scope
acl_all_scope_only_types = set(["projects", "sessions", "functions", "entitymatching", "types"])

action_dimensions = {
    # owner datasets might only need READ and OWNER
    "owner": {
        "raw": ["READ", "WRITE", "LIST"],
        "datasets": ["READ", "OWNER"],
        "groups": ["LIST"],
        "projects": ["LIST"],
        "sessions": ["LIST", "CREATE"],
    },  # else ["READ","WRITE"]
    "read": {"raw": ["READ", "LIST"], "groups": ["LIST"], "projects": ["LIST"], "sessions": ["LIST"]},  # else ["READ"]
    "admin": {
        "datasets": ["READ", "WRITE", "OWNER"],
        "groups": ["LIST", "READ", "CREATE", "UPDATE", "DELETE"],
        "projects": ["READ", "UPDATE", "LIST"],
    },
}

#
# GENERIC configurations
# extend when new capability is available
# check if action_dimensions must be extended with non-default capabilities:
#   which are owner: ["READ","WRITE"]
#   and read: ["READ"])
#
acl_default_types = [
    "assets",
    "datasets",
    "entitymatching",
    "events",
    "extractionPipelines",
    "extractionRuns",
    "files",
    "functions",
    "groups",
    "labels",
    "projects",
    "raw",
    "relationships",
    "sequences",
    "sessions",
    "timeSeries",
    "transformations",
    "types",
]

# give precedence when merging over acl_default_types
acl_admin_types = list(action_dimensions['admin'].keys())

# type-hint for ExtpipesCore instance response
T_BootstrapCore = TypeVar("T_BootstrapCore", bound="BootstrapCore")


class BootstrapCore:

    # 210330 pa: all rawdbs come in two variants `:rawdb` and `:rawdb:state`
    RAW_SUFFIXES = ["", ":state"]

    # Mark all auto-generated CDF Group names
    GROUP_NAME_PREFIX = "cdf:"
    # TODO: configurable and switch to 'all'
    AGGREGATED_GROUP_NAME = "allprojects" 

    def __init__(self, configpath: str, delete: bool = False):
        if delete:
            self.config: BootstrapDeleteConfig = BootstrapDeleteConfig.from_yaml(configpath)
            self.delete_or_deprecate: Dict[str, Any] = self.config.delete_or_deprecate
        else:
            self.config: BootstrapDeployConfig = BootstrapDeployConfig.from_yaml(configpath)
            self.group_bootstrap_dimensions: Dict[str, Any] = self.config.bootstrap
            self.aad_mapping_lookup: Dict[str, Any] = self.config.aad_mappings

        self.deployed: Dict[str, Any] = {}
        self.all_scope_ctx: Dict[str, Any] = {}
        self.is_dry_run: bool = False

        # TODO debug
        # print(f"self.config= {self.config}")

        # make sure the optional folders in logger.file.path exists
        # to avoid: FileNotFoundError: [Errno 2] No such file or directory: '/github/workspace/logs/test-deploy.log'

        if self.config.logger.file:
            (Path.cwd() / self.config.logger.file.path).parent.mkdir(parents=True, exist_ok=True)

        self.config.logger.setup_logging()

        _logger.info("Starting CDF Bootstrap configuration")

        self.client: CogniteClient = self.config.cognite.get_cognite_client(  # noqa
            client_name="inso-bootstrap-cli", token_custom_args=self.config.token_custom_args
        )

        _logger.info("Successful connection to CDF client")

    @staticmethod
    def acl_template(actions, scope):
        return {"actions": actions, "scope": scope}

    @staticmethod
    def get_allprojects_name_template(group_ns=None):
        return f"{group_ns}:{BootstrapCore.AGGREGATED_GROUP_NAME}" if group_ns else BootstrapCore.AGGREGATED_GROUP_NAME

    @staticmethod
    def get_dataset_name_template():
        # 211013 pa: remove env prefixes
        # return f"{shared_global_config['env']}:" + "{group_core}:dataset"
        return "{group_core}:dataset"

    @staticmethod
    def get_raw_dbs_name_template():
        # 211013 pa: remove env prefixes
        # return f"{shared_global_config['env']}:" + "{group_core}:rawdb{raw_suffix}"
        return "{group_core}:rawdb{raw_suffix}"

    # 211013 pa: remove env prefixes
    # def add_prefix_external_id(external_id):
    #     # only prefix dataset external id with environment if 'prefix_external_id flag' is set to true in the config
    #     if prefix_external_id:
    #         return f"{shared_global_config['env']}:{external_id}"
    #     else:
    #         return external_id
    @staticmethod
    def get_timestamp():
        return datetime.now().strftime("%Y-%m-%d %H:%M:%S")

    def generate_default_action(self, action, acl_type):
        return action_dimensions[action].get(acl_type, ["READ", "WRITE"] if action == "owner" else ["READ"])

    def generate_admin_action(self, acl_admin_type):
        return action_dimensions["admin"][acl_admin_type]

    def get_group_config_by_name(self, group_core):
        for group_ns, group_ns_config in self.group_bootstrap_dimensions.items():
            if group_core in group_ns_config:
                return group_ns_config[group_core]

    def get_group_raw_dbs_groupedby_action(self, action, group_ns, group_core=None):
        raw_db_names: Dict[str, Any] = {"owner": [], "read": []}
        if group_core:
            raw_db_names[action].extend(
                # the dataset which belongs directly to this group_core
                [
                    self.get_raw_dbs_name_template().format(group_core=group_core, raw_suffix=raw_suffix)
                    for raw_suffix in BootstrapCore.RAW_SUFFIXES
                ]
            )

            # for owner groups add "shared_owner_access" raw_dbs too
            if action == "owner":
                raw_db_names["owner"].extend(
                    [
                        self.get_raw_dbs_name_template().format(group_core=shared_access, raw_suffix=raw_suffix)
                        # find the group_config which matches the name,
                        # and check the "shared_access" groups list (else [])
                        for shared_access in self.get_group_config_by_name(group_core).get("shared_owner_access", [])
                        for raw_suffix in BootstrapCore.RAW_SUFFIXES
                    ]
                )
                raw_db_names["read"].extend(
                    [
                        self.get_raw_dbs_name_template().format(group_core=shared_access, raw_suffix=raw_suffix)
                        # find the group_config which matches the name,
                        # and check the "shared_access" groups list (else [])
                        for shared_access in self.get_group_config_by_name(group_core).get("shared_read_access", [])
                        for raw_suffix in BootstrapCore.RAW_SUFFIXES
                    ]
                )

        else:  # handling the {group_ns}:{BootstrapCore.AGGREGATED_GROUP_NAME}
            raw_db_names[action].extend(
                [
                    self.get_raw_dbs_name_template().format(group_core=group_core, raw_suffix=raw_suffix)
                    for group_core, group_config in self.group_bootstrap_dimensions[group_ns].items()
                    for raw_suffix in BootstrapCore.RAW_SUFFIXES
                ]
                # adding the {group_ns}:{BootstrapCore.AGGREGATED_GROUP_NAME} rawdbs
                + [  # noqa
                    self.get_raw_dbs_name_template().format(
                        group_core=self.get_allprojects_name_template(group_ns=group_ns), raw_suffix=raw_suffix
                    )
                    for raw_suffix in BootstrapCore.RAW_SUFFIXES
                ]
            )
            # for owner groups add "shared_owner_access" raw_dbs too
            if action == "owner":
                raw_db_names["owner"].extend(
                    [
                        self.get_raw_dbs_name_template().format(group_core=shared_access, raw_suffix=raw_suffix)
                        # and check the "shared_access" groups list (else [])
                        for _, group_config in self.group_bootstrap_dimensions[group_ns].items()
                        for shared_access in group_config.get("shared_owner_access", [])
                        for raw_suffix in BootstrapCore.RAW_SUFFIXES
                    ]
                )
                raw_db_names["read"].extend(
                    [
                        self.get_raw_dbs_name_template().format(group_core=shared_access, raw_suffix=raw_suffix)
                        # and check the "shared_access" groups list (else [])
                        for _, group_config in self.group_bootstrap_dimensions[group_ns].items()
                        for shared_access in group_config.get("shared_read_access", [])
                        for raw_suffix in BootstrapCore.RAW_SUFFIXES
                    ]
                )

        # returns clear names grouped by action
        return raw_db_names

    def get_group_datasets_groupedby_action(self, action, group_ns, group_core=None):
        dataset_names: Dict[str, Any] = {"owner": [], "read": []}
        # for example fac:001:wasit, uc:002:meg, etc.
        if group_core:
            dataset_names[action].extend(
                # the dataset which belongs directly to this group_core
                [self.get_dataset_name_template().format(group_core=group_core)]
            )

            # for owner groups add "shared_access" datasets too
            if action == "owner":
                dataset_names["owner"].extend(
                    [
                        self.get_dataset_name_template().format(group_core=shared_access)
                        # find the group_config which matches the id,
                        # and check the "shared_access" groups list (else [])
                        for shared_access in self.get_group_config_by_name(group_core).get("shared_owner_access", [])
                    ]
                )
                dataset_names["read"].extend(
                    [
                        self.get_dataset_name_template().format(group_core=shared_access)
                        # find the group_config which matches the id,
                        # and check the "shared_access" groups list (else [])
                        for shared_access in self.get_group_config_by_name(group_core).get("shared_read_access", [])
                    ]
                )
        # for example src, fac, uc, ca
        else:  # handling the {group_ns}:{BootstrapCore.AGGREGATED_GROUP_NAME}
            dataset_names[action].extend(
                [
                    self.get_dataset_name_template().format(group_core=group_core)
                    for group_core, group_config in self.group_bootstrap_dimensions[group_ns].items()
                ]
                # adding the {group_ns}:{BootstrapCore.AGGREGATED_GROUP_NAME} dataset
                + [  # noqa
                    self.get_dataset_name_template().format(
                        group_core=self.get_allprojects_name_template(group_ns=group_ns)
                    )
                ]
            )
            # for owner groups add "shared_access" datasets too
            if action == "owner":
                dataset_names["owner"].extend(
                    [
                        self.get_dataset_name_template().format(group_core=shared_access)
                        # and check the "shared_access" groups list (else [])
                        for _, group_config in self.group_bootstrap_dimensions[group_ns].items()
                        for shared_access in group_config.get("shared_owner_access", [])
                    ]
                )
                dataset_names["read"].extend(
                    [
                        self.get_dataset_name_template().format(group_core=shared_access)
                        # and check the "shared_access" groups list (else [])
                        for _, group_config in self.group_bootstrap_dimensions[group_ns].items()
                        for shared_access in group_config.get("shared_read_access", [])
                    ]
                )

        # returns clear names
        return dataset_names

    def dataset_names_to_ids(self, dataset_names):
        return self.deployed["datasets"].query("name in @dataset_names")["id"].tolist()

    def get_scope_ctx_groupedby_action(self, action, group_ns, group_core=None):
        ds_by_action = self.get_group_datasets_groupedby_action(action, group_ns, group_core)
        rawdbs_by_action = self.get_group_raw_dbs_groupedby_action(action, group_ns, group_core)
        # regroup to get action as main key
        # {action : scope_ctx}
        return {
            action: {"raw": rawdbs_by_action[action], "datasets": ds_by_action[action]} for action in ["owner", "read"]
        }

    def generate_scope(self, acl_type, scope_ctx):
        if acl_type == "raw":
            # { "tableScope": { "dbsToTables": { "foo:db": {}, "bar:db": {} } }
            return {"tableScope": {"dbsToTables": {raw: {} for raw in scope_ctx["raw"]}}}
        elif acl_type == "datasets":
            # { "idScope": { "ids": [ 2695894113527579, 4254268848874387 ] } }
            return {"idScope": {"ids": self.dataset_names_to_ids(scope_ctx["datasets"])}}
        # adding minimum projects and groups scopes for non-root groups
        # TODO: adding documentation link
        elif acl_type in acl_all_scope_only_types:
            return {"all": {}}
        elif acl_type == "groups":
            return {"currentuserscope": {}}
        else:  # like 'assets', 'events', 'files', 'sequences', 'timeSeries', ..
            # { "datasetScope": { "ids": [ 2695894113527579, 4254268848874387 ] } }
            return {"datasetScope": {"ids": self.dataset_names_to_ids(scope_ctx["datasets"])}}

    def generate_group_name_and_capabilities(self,
        action: str=None,
        group_ns: str=None,
        group_core: str=None,
        root_account: str=None) -> Tuple[str, List[Dict[str, Any]]]:
        """Create the group-name and its capabilities.
        The function supports following levels expressed by parameter combinations:
        - core: {action} + {group_ns} + {group_core}
        - namespace: {action} + {group_ns}
        - top-level: {action}
        - root: {root_account}

        Args:
            action (str, optional):
                One of the action_dimensions ["read", "owner"].
                Defaults to None.
            group_ns (str, optional):
                Namespace like "src" or "uc".
                Defaults to None.
            group_core (str, optional):
                Core group like "src:001:sap" or "uc:003:demand".
                Defaults to None.
            root_account (str, optional):
                Name of the root-account.
                Defaults to None.

        Returns:
            Tuple[str, List[Dict[str, Any]]]: group-name and list of capabilities
        """

        capabilities = []

        # detail level like cdf:src:001:public:read
        if action and group_ns and group_core:
            # group for each dedicated group-type id
            # group_name_full_qualified = f"{shared_global_config['env']}:{group_core}:{action}"
            group_name_full_qualified = f"{BootstrapCore.GROUP_NAME_PREFIX}{group_core}:{action}"

            [
                capabilities.append(  # type: ignore
                    {
                        f"{acl_type}Acl": self.acl_template(
                            # check for acl specific owner actions, else default
                            actions=self.generate_default_action(shared_action, acl_type),
                            scope=self.generate_scope(acl_type, scope_ctx),
                        )
                    }
                )
                for acl_type in acl_default_types
                for shared_action, scope_ctx in self.get_scope_ctx_groupedby_action(
                    action, group_ns, group_core
                ).items()
                # don't create empty scopes
                # enough to check one as they have both same length, but that's more explicit
                if scope_ctx["raw"] and scope_ctx["datasets"]
            ]

        # group-type level like cdf:src:all:read
        elif action and group_ns:
            # 'all' groups on group-type level
            # (access to all datasets/ raw-dbs which belong to this group-type)
            group_name_full_qualified = f"{BootstrapCore.GROUP_NAME_PREFIX}{group_ns}:{BootstrapCore.AGGREGATED_GROUP_NAME}:{action}"

            [
                capabilities.append(  # type: ignore
                    {
                        f"{acl_type}Acl": self.acl_template(
                            # check for acl specific owner actions, else default
                            actions=self.generate_default_action(shared_action, acl_type),
                            scope=self.generate_scope(acl_type, scope_ctx),
                        )
                    }
                )
                for acl_type in acl_default_types
                for shared_action, scope_ctx in self.get_scope_ctx_groupedby_action(action, group_ns).items()
                # don't create empty scopes
                # enough to check one as they have both same length, but that's more explicit
                if scope_ctx["raw"] and scope_ctx["datasets"]
            ]

        # top level like cdf:all:read
        elif action:
            # 'all' groups on action level (no limits to datasets or raw-dbs)
            group_name_full_qualified = f"{BootstrapCore.GROUP_NAME_PREFIX}{BootstrapCore.AGGREGATED_GROUP_NAME}:{action}"

            [
                capabilities.append(  # type: ignore
                    {
                        f"{acl_type}Acl": self.acl_template(
                            # check for acl specific owner actions, else default
                            actions=self.generate_default_action(action, acl_type),
                            # scope = { "all": {} }
                            # create scope for all raw_dbs and datasets
                            scope=self.generate_scope(acl_type, self.all_scope_ctx),
                        )
                    }
                )
                for acl_type in acl_default_types
            ]

        # root level like cdf:root
        elif root_account:  # no parameters
            # all (no limits)
            group_name_full_qualified = f"{BootstrapCore.GROUP_NAME_PREFIX}{root_account}"
            # all default ACLs
            [
                capabilities.append(  # type: ignore
                    {
                        f"{acl_type}Acl": self.acl_template(
                            # check for acl specific owner actions, else default
                            actions=self.generate_default_action("owner", acl_type),
                            scope={"all": {}},
                        )
                    }
                )
                # skipping admin types from default types to avoid duplicates
                for acl_type in (set(acl_default_types) - set(acl_admin_types))
            ]
            # plus admin ACLs
            [
                capabilities.append(  # type: ignore
                    {
                        f"{acl_admin_type}Acl": self.acl_template(
                            # check for acl specific owner actions, else default
                            actions=self.generate_admin_action(acl_admin_type),
                            scope={"all": {}},
                        )
                    }
                )
                for acl_admin_type in acl_admin_types
            ]
        return group_name_full_qualified, capabilities

    def get_group_ids_by_name(self, group_name: str) -> List[int]:
        """Lookup if CDF Group name exists (could be more than one!)
        and return list of all CDF Group IDs

        Args:
            group_name (str): CDF Group name to check

        Returns:
            List[int]: of CDF Group IDs
        """

        return self.deployed["groups"].query("name == @group_name")["id"].tolist()

        # return self.deployed["groups"].query("name == @group_payload['name']")["id"].tolist()
        # TODO 220203 pa: explicit providing 'group_name'
        #     to bypass a strange bug under Docker which throws a
        #     pandas.core.computation.ops.UndefinedVariableError:
        #       name 'str_0_0x900xd80x90xec0x870x7f0x00x0' is not defined

    def create_group(

        self,
        group_name: str,
        group_capabilities: Dict[str, Any] = None,
        aad_mapping: Tuple[str] = None,
        dry_run: YesNoType = YesNoType.no,
    ) -> Group:
        """Creating a CDF Group
        - with upsert support the same way Fusion updates CDF Groups
          if a group with the same name exists:
              1. a new group with the same name will be created
              2. then the old group will be deleted (by its 'id')
        - with support of explicit given aad-mapping or internal lookup from config

        Args:
            group_name (str): name of the CDF Group (always prefixed with GROUP_NAME_PREFIX)
            group_capabilities (List[Dict[str, Any]], optional): Defining the CDF Group capabilities.
            aad_mapping (Tuple[str, str], optional):
                Tuple of ({AAD SourceID}, {AAD SourceName})
                to link the CDF Group to

        Returns:
            Group: the new created CDF Group
        """

        aad_source_id, aad_source_name = None, None
        if aad_mapping:
            # explicit given
            # TODO: change from tuple to dataclass
            assert len(aad_mapping) == 2
            aad_source_id, aad_source_name = aad_mapping
        else:
            # check lookup from provided config
            aad_source_id, aad_source_name = self.aad_mapping_lookup.get(group_name, [None, None])

        # print(f"=====  group_name<{group_name}> | aad_source_id<{aad_source_id}>
        # | aad_source_name<{aad_source_name}> ===")

        # check if group already exists, if yes it will be deleted after a new one is created
        old_group_ids = self.get_group_ids_by_name(group_name)

        new_group = Group(name=group_name, capabilities=group_capabilities)
        if aad_source_id:
            # inject (both will be pushed through the API call!)
            new_group.source_id = aad_source_id  # 'S-314159-1234'
            new_group.source = aad_source_name  # type: ignore # 'AD Group FooBar' # type: ignore

        # print(f"group_create_object:<{group_create_object}>")
        # overwrite new_group as it now contains id too
        if self.is_dry_run:
            _logger.info(f"Dry run - Creating <{new_group}>")
        else:
            new_group = self.client.iam.groups.create(new_group)

        # if the group name existed before, delete those groups now
        # same upsert approach Fusion is using to update a CDF Group: create new with changes => then delete old one
        if old_group_ids:
            if self.is_dry_run:
                _logger.info(f"Dry run - Deleting groups with ids: <{old_group_ids}>")
            else:
                self.client.iam.groups.delete(old_group_ids)

        return new_group

    def process_group(self,
        action: str=None,
        group_ns: str=None,
        group_core: str=None,
        root_account:str =None
        ) -> Group:
        # to avoid complex upsert logic, all groups will be recreated and then the old ones deleted

        # to be merged with existing code
        # print(f"=== START: action<{action}> | group_ns<{group_ns}> | group_core<{group_core}> ===")

        group_name, group_capabilities = self.generate_group_name_and_capabilities(
            action, group_ns, group_core, root_account
        )

        group: Group = self.create_group(group_name, group_capabilities)
        return group

    def generate_missing_datasets(self) -> Tuple[List[str], List[str]]:
        # list of all targets: autogenerated dataset names
        target_datasets = {
            # dictionary generator
            # dataset_name : {Optional[dataset_description], Optional[dataset_metadata], ..}
            # key:
            self.get_dataset_name_template().format(group_core=group_core):
            # value
            {
                "description": group_core_config.get("description"),
                "metadata": group_core_config.get("metadata"),
                # "external_id": add_prefix_external_id(group_config.get("external_id")),
                "external_id": group_core_config.get("external_id"),
            }
            for group_ns, group_ns_config in self.group_bootstrap_dimensions.items()
            for group_core, group_core_config in group_ns_config.items()
        }

        # update target datasets to include 'allproject' and '{group_ns}:{BootstrapCore.AGGREGATED_GROUP_NAME}' datasets
        target_datasets.update(
            {  # dictionary generator
                # key:
                self.get_dataset_name_template().format(
                    group_core=f"{group_ns}:{BootstrapCore.AGGREGATED_GROUP_NAME}" if group_ns else BootstrapCore.AGGREGATED_GROUP_NAME
                ):
                # value
                {
                    "description": f"Dataset for '{BootstrapCore.AGGREGATED_GROUP_NAME}' Owner Groups",
                    # "metadata": "",
                    "external_id": f"{group_ns}:{BootstrapCore.AGGREGATED_GROUP_NAME}" if group_ns else BootstrapCore.AGGREGATED_GROUP_NAME,
                }
                # creating 'all' at group type level + top-level
                for group_ns in list(self.group_bootstrap_dimensions.keys()) + [""]
            }
        )

        # TODO: SDK should do this fine, that was an older me still learning :)
        def chunks(data, SIZE=10000):
            it = iter(data)
            for i in range(0, len(data), SIZE):
                yield {k: data[k] for k in islice(it, SIZE)}

        # which targets are not already deployed?
        missing_datasets = {
            name: payload
            for name, payload in target_datasets.items()
            if name not in self.deployed["datasets"]["name"].tolist()
        }

        if missing_datasets:
            # create all datasets which are not already deployed
            # https://docs.cognite.com/api/v1/#operation/createDataSets
            for chunked_missing_datasets in chunks(missing_datasets, 10):
                datsets_to_be_created = [
                    DataSet(
                        name=name,
                        description=payload.get("description"),
                        # external_id=add_prefix_external_id(payload.get("external_id")),
                        external_id=payload.get("external_id"),
                        metadata=payload.get("metadata"),
                        write_protected=True,
                    )
                    for name, payload in chunked_missing_datasets.items()
                ]
                if self.is_dry_run:
                    _logger.info(f"Dry run - Creating datasets: <{datsets_to_be_created}>")
                else:
                    self.client.data_sets.create(datsets_to_be_created)

        # which targets are already deployed?
        existing_datasets = {
            # dictionary generator
            # key:
            dataset_columns["name"]:
            # value
            # Merge dataset 'id' from CDF with dataset arguments from config.yml
            dict(id=dataset_columns["id"], **target_datasets[dataset_columns["name"]])
            for row_id, dataset_columns in self.deployed["datasets"].iterrows()  # iterating pd dataframe
            if dataset_columns["name"] in target_datasets.keys()
        }

        if existing_datasets:
            # update datasets which are already deployed
            # https://docs.cognite.com/api/v1/#operation/createDataSets
            # TODO: description, metadata, externalId
            for chunked_existing_datasets in chunks(existing_datasets, 10):
                datasets_to_be_updated = [
                    DataSetUpdate(id=dataset["id"])
                    .name.set(name)
                    .description.set(dataset.get("description"))
                    .external_id.set(dataset.get("external_id"))
                    .metadata.set(dataset.get("metadata"))
                    for name, dataset in chunked_existing_datasets.items()
                ]
                if self.is_dry_run:
                    _logger.info(f"Dry run - Updating datasets: <{datasets_to_be_updated}>")
                else:
                    self.client.data_sets.update(datasets_to_be_updated)
        return list(target_datasets.keys()), list(missing_datasets.keys())

    def generate_missing_raw_dbs(self) -> Tuple[List[str], List[str]]:
        # list of all targets: autogenerated raw_db names
        target_raw_db_names = set(
            [
                self.get_raw_dbs_name_template().format(group_core=group_core, raw_suffix=raw_suffix)
                for group_ns, group_ns_config in self.group_bootstrap_dimensions.items()
                for group_core, group_core_config in group_ns_config.items()
                for raw_suffix in BootstrapCore.RAW_SUFFIXES
            ]
        )
        target_raw_db_names.update(
            # add RAW DBs for 'all' users
            [
                self.get_raw_dbs_name_template().format(
                    group_core=f"{group_ns}:{BootstrapCore.AGGREGATED_GROUP_NAME}"
                    if group_ns
                    else BootstrapCore.AGGREGATED_GROUP_NAME, raw_suffix=raw_suffix
                )
                # creating allprojects at group type level + top-level
                for group_ns in list(self.group_bootstrap_dimensions.keys()) + [""]
                for raw_suffix in BootstrapCore.RAW_SUFFIXES
            ]
        )
        try:
            # which targets are not already deployed?
            missing_rawdbs = target_raw_db_names - set(self.deployed["raw_dbs"]["name"])
        except Exception as exc:
            _logger.info(f"Raw databases do not exist in CDF:\n{exc}")
            missing_rawdbs = target_raw_db_names

        if missing_rawdbs:
            # create all raw_dbs which are not already deployed
            if self.is_dry_run:
                _logger.info(f"Dry run - Creating these rawdbs: <{list(missing_rawdbs)}>")
            else:
                self.client.raw.databases.create(list(missing_rawdbs))

        return target_raw_db_names, missing_rawdbs

    """
    "Special CDF Groups" are groups which don't have capabilities but have an effect by their name only.
    1. 'transformations' group: grants access to "Fusion > Integrate > Transformations"
    2. 'extractors' group: grants access to "Fusion > Integrate > Extract Data" which allows dowload of extractors

    Both of them are about getting deprecated in the near future (time of writing: Q4 '21).
    - 'transformations' can already be replaced with dedicated 'transformationsAcl' capabilities
    """

    def generate_special_groups(self):

        special_group_names = ["extractors", "transformations"]
        _logger.info(f"Generating special groups:\n{special_group_names}")

        for special_group_name in special_group_names:
            self.create_group(group_name=special_group_name)

    # generate all groups
    def generate_groups(self):
        # permutate the combinations
        for action in ["read", "owner"]:  # action_dimensions w/o 'admin'
            for group_ns, group_configs in self.group_bootstrap_dimensions.items():
                for group_core, group_config in group_configs.items():
                    # group for each dedicated group-type id
                    self.process_group(action, group_ns, group_core)
                # 'all' groups on group-type level
                # (access to all datasets/ raw-dbs which belong to this group-type)
                self.process_group(action, group_ns)
            # 'all' groups on action level (no limits to datasets or raw-dbs)
            self.process_group(action)
        # all (no limits + admin)
        # 211013 pa: for AAD root:client and root:user can be merged into 'root'
        # for root_account in ["root:client", "root:user"]:
        for root_account in ["root"]:
            self.process_group(root_account=root_account)

    def load_deployed_config_from_cdf(self) -> None:
        NOLIMIT = -1
        # KeyError: "None of [Index(['name', 'id'], dtype='object')] are in the [columns]"
        datasets = self.client.data_sets.list(limit=NOLIMIT).to_pandas()
        if len(datasets) == 0:
            # create an empty dataframe
            datasets = pd.DataFrame(columns=["name", "id"])
        else:
            datasets = datasets[["name", "id"]]
        # datasets = pd.DataFrame()
        raw_list = [
            column for column in self.client.raw.databases.list(limit=NOLIMIT).to_pandas().columns if column in ["name"]
        ]
        columns_list = [
            column
            for column in self.client.iam.groups.list(all=True).to_pandas().columns
            if column in ["name", "id", "sourceId", "capabilities"]
        ]
        self.deployed = {
            "groups": self.client.iam.groups.list(all=True).to_pandas()[columns_list],
            "datasets": datasets,
            "raw_dbs": self.client.raw.databases.list(limit=NOLIMIT).to_pandas()[raw_list],
        }

    # prepare a yaml for "delete" job
    def dump_delete_template_to_yaml(self) -> None:
        # and reload again now with latest group config too

        time.sleep(5)  # wait for groups to be created!
        self.load_deployed_config_from_cdf()

        delete_template = yaml.dump(
            {
                "delete_or_deprecate": {
                    "raw_dbs": [],
                    "datasets": [],
                    "groups": [],
                },
                "latest_deployment": {
                    "raw_dbs": sorted(self.deployed["raw_dbs"].sort_values(["name"])["name"].tolist()),
                    "datasets": sorted(self.deployed["datasets"].sort_values(["name"])["name"].tolist()),
                    "groups": sorted(self.deployed["groups"].sort_values(["name"])["name"].tolist()),
                },
                "dataset_ids": {
                    row["name"]: row["id"] for i, row in sorted(self.deployed["datasets"][["name", "id"]].iterrows())
                },
            }
        )
        _logger.info(f"Delete template:\n{delete_template}")
        # return delete_template

    """
    ### create / delete
    * new in config
    * delete removed from config
    """

    def dry_run(self, dry_run: YesNoType) -> T_BootstrapCore:
        self.is_dry_run = (dry_run == YesNoType.yes)

        # return self for command chaining
        return self

    def prepare(self, aad_source_id: str) -> None:
        group_name = "cdf:bootstrap"
        # group_name = f"{create_config.environment}:bootstrap"

        group_capabilities = [
            {"datasetsAcl": {"actions": ["READ", "WRITE", "OWNER"], "scope": {"all": {}}}},
            {"rawAcl": {"actions": ["READ", "WRITE", "LIST"], "scope": {"all": {}}}},
            {"groupsAcl": {"actions": ["LIST", "READ", "CREATE", "UPDATE", "DELETE"], "scope": {"all": {}}}},
            {"projectsAcl": {"actions": ["READ", "UPDATE"], "scope": {"all": {}}}},
        ]

        # TODO: replace with dataclass
        aad_mapping = [
            # sourceId
            aad_source_id,
            # sourceName
            f"AAD Server Application: {aad_source_id}",
        ]

        # load deployed groups, datasets, raw_dbs with their ids and metadata
        self.load_deployed_config_from_cdf()
        _logger.debug(f"GROUPS in CDF:\n{self.deployed['groups']}")

        # allows idempotent creates, as it cleans up old groups with same names after creation
        self.create_group(
            group_name=group_name, group_capabilities=group_capabilities, aad_mapping=aad_mapping
        )

        _logger.info(f"Created CDF Group {group_name}")
        _logger.info("Finished CDF Project Bootstrapper in 'prepare' mode ")

    def delete(self):
        # load deployed groups, datasets, raw_dbs with their ids and metadata
        self.load_deployed_config_from_cdf()

        # groups
        group_names = self.delete_or_deprecate["groups"]
        if group_names:
            delete_group_ids = self.deployed["groups"].query("name in @group_names")["id"].tolist()
            if delete_group_ids:
                # only delete groups which exist
                _logger.info(f"DELETE groups: {group_names}")
                if not self.is_dry_run:
                    self.client.iam.groups.delete(delete_group_ids)
            else:
                _logger.info(f"Groups already deleted: {group_names}")
        else:
            _logger.info("No Groups to delete")

        # raw_dbs
        raw_db_names = self.delete_or_deprecate["raw_dbs"]
        if raw_db_names:
            delete_raw_db_names = list(set(raw_db_names).intersection(set(self.deployed["raw_dbs"]["name"])))
            if delete_raw_db_names:
                # only delete dbs which exist
                # print("DELETE raw_dbs recursive with tables: ", raw_db_names)
                _logger.info(f"DELETE raw_dbs recursive with tables: {raw_db_names}")
                if not self.is_dry_run:
                    self.client.raw.databases.delete(delete_raw_db_names, recursive=True)
            else:
                # print(f"RAW DBs already deleted: {raw_db_names}")
                _logger.info(f"RAW DBs already deleted: {raw_db_names}")
        else:
            _logger.info("No RAW Databases to delete")

        # datasets cannot be deleted by design
        # deprecate/archive them by prefix name with "_DEPR_", setting
        # "archive=true" and a "description" with timestamp of deprecation
        dataset_names = self.delete_or_deprecate["datasets"]
        if dataset_names:
            # get datasets which exists by name
            delete_datasets_df = self.deployed["datasets"].query("name in @dataset_names")
            if not delete_datasets_df.empty:
                for i, row in delete_datasets_df.iterrows():
                    _logger.info(f"DEPRECATE dataset: {row['name']}")
                    update_dataset = self.client.data_sets.retrieve(id=row["id"])
                    update_dataset.name = (
                        f"_DEPR_{update_dataset.name}"
                        if not update_dataset.name.startswith("_DEPR_")
                        else f"{update_dataset.name}"
                    )  # don't stack the DEPR prefixes
                    update_dataset.description = "Deprecated {}".format(self.get_timestamp())
                    update_dataset.metadata = dict(update_dataset.metadata, archived=True)  # or dict(a, **b)
                    update_dataset.external_id = (
                        # f"_DEPR_{add_prefix_external_id(update_dataset.external_id)}_[{get_timestamp()}]"
                        f"_DEPR_{update_dataset.external_id}_[{self.get_timestamp()}]"
                    )
                    if self.is_dry_run:
                        _logger.info(f"Dry run - Deprecating dataset: <{update_dataset}>")
                    self.client.data_sets.update(update_dataset)
        else:
            _logger.info("No Datasets to archive (and mark as deprecated)")

        # dump all configs to yaml, as cope/paste template for delete_or_deprecate step
        self.dump_delete_template_to_yaml()
        # TODO: write to file or standard output
        _logger.info("Finished creating CDF Groups, Datasets and RAW Databases")

    def deploy(self, with_special_groups: YesNoType = YesNoType.no):

        # load deployed groups, datasets, raw_dbs with their ids and metadata
        self.load_deployed_config_from_cdf()
        _logger.debug(f"RAW_DBS in CDF:\n{self.deployed['raw_dbs']}")
        _logger.debug(f"DATASETS in CDF:\n{self.deployed['datasets']}")
        _logger.debug(f"GROUPS in CDF:\n{self.deployed['groups']}")

        # run generate steps (only print results atm)
        target_raw_dbs, new_created_raw_dbs = self.generate_missing_raw_dbs()
        _logger.info(f"All RAW_DBS from config:\n{target_raw_dbs}")
        _logger.info(f"New RAW_DBS to CDF:\n{new_created_raw_dbs}")
        target_datasets, new_created_datasets = self.generate_missing_datasets()
        _logger.info(f"All DATASETS from config:\n{target_datasets}")
        _logger.info(f"New DATASETS to CDF:\n{new_created_datasets}")

        # store all raw_dbs and datasets in scope of this configuration
        self.all_scope_ctx = {
            "raw": target_raw_dbs,  # all raw_dbs
            "datasets": target_datasets,  # all datasets
        }

        # reload deployed configs to be used as reference for group creation
        time.sleep(5)  # wait for datasets and raw_dbs to be created!
        self.load_deployed_config_from_cdf()

        # Special CDF Groups and their aad_mappings
        if with_special_groups == YesNoType.yes:
            self.generate_special_groups()

        # CDF Groups from configuration
        self.generate_groups()
        _logger.info("Created new CDF Groups")

        # and reload again now with latest group config too
        # dump all configs to yaml, as cope/paste template for delete_or_deprecate step
        self.dump_delete_template_to_yaml()
        _logger.info("Finished creating CDF Groups, Datasets and RAW Databases")

        # _logger.info(f'Bootstrap Pipelines: created: {len(created)}, deleted: {len(delete_ids)}')


@click.group(context_settings={"help_option_names": ["-h", "--help"]})
@click.version_option(prog_name="bootstrap_cli", version=__version__)
@click.option(
    "--cdf-project-name",
    help="Project to interact with transformations API, 'BOOTSTRAP_CDF_PROJECT',"
    "environment variable can be used instead. Required for OAuth2 and optional for api-keys.",
    envvar="BOOTSTRAP_CDF_PROJECT",
)
@click.option(
    "--cluster",
    default="westeurope-1",
    help="The CDF cluster where Transformations is hosted (e.g. greenfield, europe-west1-1),"
    "Provide this or make sure to set 'BOOTSTRAP_CDF_CLUSTER' environment variable.",
    envvar="BOOTSTRAP_CDF_CLUSTER",
)
@click.option(
    "--host",
    default="bluefield",
    help="The CDF cluster where Bootstrap-Pipelines are hosted (e.g. https://bluefield.cognitedata.com),"
    "Provide this or make sure to set 'BOOTSTRAP_CDF_HOST' environment variable.",
    envvar="BOOTSTRAP_CDF_HOST",
)
@click.option(
    "--api-key",
    help="API key to interact with transformations API. Provide this or make sure to set 'BOOTSTRAP_CDF_API_KEY',"
    "environment variable if you want to authenticate with API keys.",
    envvar="BOOTSTRAP_CDF_API_KEY",
)
@click.option(
    "--client-id",
    help="Client ID to interact with transformations API. Provide this or make sure to set,"
    "'BOOTSTRAP_IDP_CLIENT_ID' environment variable if you want to authenticate with OAuth2.",
    envvar="BOOTSTRAP_IDP_CLIENT_ID",
)
@click.option(
    "--client-secret",
    help="Client secret to interact with transformations API. Provide this or make sure to set,"
    "'BOOTSTRAP_IDP_CLIENT_SECRET' environment variable if you want to authenticate with OAuth2.",
    envvar="BOOTSTRAP_IDP_CLIENT_SECRET",
)
@click.option(
    "--token-url",
    help="Token URL to interact with transformations API. Provide this or make sure to set,"
    "'BOOTSTRAP_IDP_TOKEN_URL' environment variable if you want to authenticate with OAuth2.",
    envvar="BOOTSTRAP_IDP_TOKEN_URL",
)
@click.option(
    "--scopes",
    help="Scopes to interact with transformations API, relevant for OAuth2 authentication method,"
    "'BOOTSTRAP_IDP_SCOPES' environment variable can be used instead.",
    envvar="BOOTSTRAP_IDP_SCOPES",
)
@click.option(
    "--audience",
    help="Audience to interact with transformations API, relevant for OAuth2 authentication method,"
    "'BOOTSTRAP_IDP_AUDIENCE' environment variable can be used instead.",
    envvar="BOOTSTRAP_IDP_AUDIENCE",
)
@click.option(
    "--dotenv-path",
    help="Provide a relative or absolute path to an .env file (for commandline usage only)",
)
@click.option(
    "--debug",
    is_flag=True,
    help="Print debug information",
)
@click.option(
    "--dry-run",
    default="no",
    type=click.Choice(["yes", "no"], case_sensitive=False),
    help="Output planned action while doing nothing",
)
@click.pass_context
def bootstrap_cli(
    # click.core.Context
    context: Context,
    # cdf
    cluster: str = "westeurope-1",
    cdf_project_name: Optional[str] = None,
    host: str = None,
    api_key: Optional[str] = None,
    # cdf idp
    client_id: Optional[str] = None,
    client_secret: Optional[str] = None,
    scopes: Optional[str] = None,
    token_url: Optional[str] = None,
    audience: Optional[str] = None,
    # cli
    # TODO: dotenv_path: Optional[click.Path] = None,
    dotenv_path: Optional[str] = None,
    debug: bool = False,
    dry_run: str = "no",
) -> None:

    # load .env from file if exists, use given dotenv_path if provided
    load_dotenv(dotenv_path=dotenv_path)

    context.obj = {
        # cdf
        "cluster": cluster,
        "cdf_project_name": cdf_project_name,
        "host": host,
        "api_key": api_key,
        # cdf idp
        "client_id": client_id,
        "client_secret": client_secret,
        "scopes": scopes,
        "token_url": token_url,
        "audience": audience,
        # cli
        "dotenv_path": dotenv_path,
        "debug": debug,
        "dry_run": dry_run,
    }


@click.command(help="Deploy a set of bootstrap from a config-file")
@click.argument(
    "config_file",
    default="./config-bootstrap.yml",
)
@click.option(
    "--with-special-groups",
    # having this as a flag is not working for gh-action 'actions.yml' manifest
    # instead using explicit choice options
    # is_flag=True,
    default="no",
    type=click.Choice(["yes", "no"], case_sensitive=False),
    help="Create special CDF Groups, which don't have capabilities (extractions, transformations)",
)
@click.pass_obj
def deploy(
    # click.core.Context obj
    obj: Dict,
    config_file: str,
    debug: bool = False,
    with_special_groups: YesNoType = YesNoType.no
) -> None:

    click.echo(click.style("Deploying CDF Project bootstrap...", fg="red"))

    # debug new yes/no flag
    click.echo(click.style(f"with_special_groups={with_special_groups} / {with_special_groups == YesNoType.yes}"))

    if debug:
        # TODO not working yet :/
        _logger.setLevel("DEBUG")  # INFO/DEBUG

    try:

        # _logger.debug(f'os.environ = {os.environ}')
        # print(f'os.environ= {os.environ}')

        # run deployment
        (
            BootstrapCore(config_file)
            # .validate_config() # TODO
            .dry_run(obj['dry_run'])
            .deploy(with_special_groups=with_special_groups)
        )

        click.echo(click.style("CDF Project bootstrap deployed", fg="blue"))

    except BootstrapConfigError as e:
        exit(e.message)


@click.command(
    help="Prepare an elevated CDF Group 'cdf:bootstrap', using the same AAD Group link "
    "as your initially provided 'oidc-admin-group'. "
    "With additional capabilities to to run the 'deploy' and 'delete' commands next. "
    "The 'prepare' command is only required once per CDF Project."
)
@click.argument(
    "config_file",
    default="./config-bootstrap.yml",
)

@click.option(
    "--aad-source-id",
    required=True,
    help="Provide the AAD Source ID to use for the 'cdf:bootstrap' Group. "
    "Typically for a new project its the one configured for the CDF Group named 'oidc-admin-group'.",
)
@click.pass_obj
def prepare(
    # click.core.Context obj
    obj: Dict,
    config_file: str,
    aad_source_id: str,
    debug: bool = False,
    dry_run: YesNoType = YesNoType.no
) -> None:

    click.echo(click.style("Prepare CDF Project ...", fg="red"))

    if debug:
        # TODO not working yet :/
        _logger.setLevel("DEBUG")  # INFO/DEBUG

    try:

        (
            BootstrapCore(config_file)
            # .validate_config() # TODO
            .dry_run(obj['dry_run'])
            .prepare(aad_source_id=aad_source_id)
        )

        click.echo(click.style("CDF Project bootstrap prepared for running 'deploy' command next.", fg="blue"))

    except BootstrapConfigError as e:
        exit(e.message)


@click.command(
    help="Delete mode used to delete CDF Groups, Datasets and Raw Databases,"
    "CDF Groups and RAW Databases will be deleted, while Datasets will be archived and deprecated, not deleted"
)
@click.argument(
    "config_file",
    default="./config-bootstrap.yml",
)

@click.pass_obj
def delete(
    # click.core.Context obj
    obj: Dict,
    config_file: str,
    debug: bool = False
    ) -> None:

    click.echo(click.style("Delete CDF Project ...", fg="red"))

    if debug:
        # TODO not working yet :/
        _logger.setLevel("DEBUG")  # INFO/DEBUG

    try:
        (
            BootstrapCore(config_file, delete=True)
            # .validate_config() # TODO
            .dry_run(obj['dry_run'])
            .delete()
        )

        click.echo(
            click.style(
                "CDF Project relevant groups and raw_dbs are deleted and/or datasets are archived and deprecated ",
                fg="blue",
            )
        )

    except BootstrapConfigError as e:
        exit(e.message)


bootstrap_cli.add_command(deploy)
bootstrap_cli.add_command(prepare)
bootstrap_cli.add_command(delete)


def main() -> None:
    # call click.pass_context
    bootstrap_cli()


if __name__ == "__main__":
    main()<|MERGE_RESOLUTION|>--- conflicted
+++ resolved
@@ -35,22 +35,19 @@
    * configurable through `deploy --with-special-groups=[yes|no]` parameter
  * adding new capabilities:
       transformationsAcl (replacing the need for magic "transformations" CDF Group)
-<<<<<<< HEAD
 220404 pa:
- * limited datasets for 'owner' that they cannot edit or create datasets
+ * v1.4.0 limited datasets for 'owner' that they cannot edit or create datasets
     * removed `datasets:write` capability
     * moved that capability to action_dimensions['admin']
+220405 sd:
+ * v1.5.0 added dry-run mode as global parameter for all commands
 220405 pa:
- * removed 'transformation' acl from 'acl_all_scope_only_types' 
+ * removed 'transformation' acl from 'acl_all_scope_only_types'
     as it now supports dataset scopes too!
  * refactor variable names to match the new documentation
     1. group_types_dimensions > group_bootstrap_dimensions
     2. group_type > group_ns (namespace: src, ca, uc)
     3. group_prefix > group_core (src:001:sap)
-=======
-220405 sd:
- * added dry-run mode as global parameter for all commands
->>>>>>> 0369904f
 
 
 """
@@ -608,12 +605,10 @@
         #       name 'str_0_0x900xd80x90xec0x870x7f0x00x0' is not defined
 
     def create_group(
-
         self,
         group_name: str,
         group_capabilities: Dict[str, Any] = None,
         aad_mapping: Tuple[str] = None,
-        dry_run: YesNoType = YesNoType.no,
     ) -> Group:
         """Creating a CDF Group
         - with upsert support the same way Fusion updates CDF Groups
