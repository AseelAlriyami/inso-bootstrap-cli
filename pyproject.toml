[tool.poetry]
name = "inso-bootstrap-cli"
# keep manually in sync with __init__.py > __version__
version = "2.7.0"
description = "A CLI to deploy a CDF Project to bootstrap CDF Groups scoped with Data Sets and RAW DBs"
authors = ["Peter Arwanitis <peter.arwanitis@cognite.com>", "Tugce Ozgur Oztetik <tugce.oztetik@cognite.com>"]
license = "Apache-2.0"
readme = "README.md"
repository = "https://github.com/cognitedata/inso-bootstrap-cli"

packages = [
    { include="bootstrap", from = "src"},
    { include="fdm_sdk_inject", from = "src"},
]
[tool.poetry.group.dev.dependencies]
autopep8 = "^2.0.1"


[tool.black]
line-length = 120
target_version = ['py310']
include = '\.py$'

[tool.isort]
# https://pycqa.github.io/isort/docs/configuration/black_compatibility.html
profile = "black"
line_length=120                # corresponds to -w  flag
multi_line_output=3            # corresponds to -m  flag
include_trailing_comma=true    # corresponds to -tc flag
skip_glob = '^((?!py$).)*$'    # this makes sort all Python files
known_third_party = ["click", "pytest"]

[tool.poetry.dependencies]
python = "^3.10"
<<<<<<< HEAD
python-dotenv = "^0.21.1"
pydantic = "^1.10.4"
dependency-injector = {version = "^4.41.0", extras = ["yaml"]}
click = "^8.1.3"
# TODO: 230125 required?
# types-retry = "^0.1.5"
cognite-sdk = {version = "^5.2.0", extras = ["pandas"]}
# TODO: 230125 was this required for windows build?!
setuptools = "^62.1.0"
rich = "^13.2.0"
=======
cognite-extractor-utils = "^2.2.0"
# extractor-utils pulls in matching python-dotenv
# python-dotenv = "^0.19.2"
click = "8.0.*"
types-retry = "^0.1.5"
# cognite-sdk = "^2.38.1"
# reducing to sdk-core with only extra 'pandas' (avoiding fiona, geopandas dependencies)
cognite-sdk-core = {extras=["pandas"],version = "^2.39.1"}
setuptools = "^67"
>>>>>>> b87b3a56

[tool.poetry.dev-dependencies]
black = "^22.12.0"
isort = "^5.11.4"
flake8 = "^6.0.0"
mypy = "^0.991"
# autoflake = "=1.3"
pre-commit = "^3.0.0"
pytest = "^7.2.1"
# pytest-cov = "^3.0.0"

[tool.pytest.ini_options]
minversion = "7.0"
addopts = "-ra -q -s"
# testpaths = [
    # "tests",
# ]

[tool.poetry.scripts]
bootstrap-cli = "bootstrap.__main__:main"

[build-system]
requires = ["poetry>=0.12"]
build-backend = "poetry.masonry.api"

[tool.semantic_release]
version_toml = [
"pyproject.toml:tool.poetry.version"
]
version_variable = [
    "src/bootstrap/__init__.py:__version__",
]<|MERGE_RESOLUTION|>--- conflicted
+++ resolved
@@ -32,7 +32,6 @@
 
 [tool.poetry.dependencies]
 python = "^3.10"
-<<<<<<< HEAD
 python-dotenv = "^0.21.1"
 pydantic = "^1.10.4"
 dependency-injector = {version = "^4.41.0", extras = ["yaml"]}
@@ -43,17 +42,6 @@
 # TODO: 230125 was this required for windows build?!
 setuptools = "^62.1.0"
 rich = "^13.2.0"
-=======
-cognite-extractor-utils = "^2.2.0"
-# extractor-utils pulls in matching python-dotenv
-# python-dotenv = "^0.19.2"
-click = "8.0.*"
-types-retry = "^0.1.5"
-# cognite-sdk = "^2.38.1"
-# reducing to sdk-core with only extra 'pandas' (avoiding fiona, geopandas dependencies)
-cognite-sdk-core = {extras=["pandas"],version = "^2.39.1"}
-setuptools = "^67"
->>>>>>> b87b3a56
 
 [tool.poetry.dev-dependencies]
 black = "^22.12.0"
